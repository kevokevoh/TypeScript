--- conflicted
+++ resolved
@@ -1,4 +1,4 @@
-//// [enumBasics.ts]
+//// [enumBasics.ts]
 // Enum without initializers have first member = 0 and successive members = N + 1
 enum E1 {
     A,
@@ -78,97 +78,93 @@
     E9.A, E9.B, E6.B, E6.C, E6.A, E5.A, E5.B, E5.C
 ];
 
-
-
-//// [enumBasics.js]
-// Enum without initializers have first member = 0 and successive members = N + 1
-var E1;
-(function (E1) {
-    E1[E1["A"] = 0] = "A";
-    E1[E1["B"] = 1] = "B";
-    E1[E1["C"] = 2] = "C";
-})(E1 || (E1 = {}));
-// Enum type is a subtype of Number
-var x = E1.A;
-// Enum object type is anonymous with properties of the enum type and numeric indexer
-var e = E1;
-var e;
-var e;
-// Reverse mapping of enum returns string name of property 
-var s = E1[e.A];
-var s;
-// Enum with only constant members
-var E2;
-(function (E2) {
-    E2[E2["A"] = 1] = "A";
-    E2[E2["B"] = 2] = "B";
-    E2[E2["C"] = 3] = "C";
-})(E2 || (E2 = {}));
-// Enum with only computed members
-var E3;
-(function (E3) {
-    E3[E3["X"] = 'foo'.length] = "X";
-    E3[E3["Y"] = 7] = "Y";
-    E3[E3["Z"] = +'foo'] = "Z";
-})(E3 || (E3 = {}));
-// Enum with constant members followed by computed members
-var E4;
-(function (E4) {
-    E4[E4["X"] = 0] = "X";
-    E4[E4["Y"] = 1] = "Y";
-    E4[E4["Z"] = 'foo'.length] = "Z";
-})(E4 || (E4 = {}));
-// Enum with > 2 constant members with no initializer for first member, non zero initializer for second element
-var E5;
-(function (E5) {
-    E5[E5["A"] = 0] = "A";
-    E5[E5["B"] = 3] = "B";
-    E5[E5["C"] = 4] = "C"; // 4
-})(E5 || (E5 = {}));
-var E6;
-(function (E6) {
-    E6[E6["A"] = 0] = "A";
-    E6[E6["B"] = 0] = "B";
-    E6[E6["C"] = 1] = "C"; // 1
-})(E6 || (E6 = {}));
-// Enum with computed member initializer of type 'any'
-var E7;
-(function (E7) {
-    E7[E7["A"] = 'foo'['foo']] = "A";
-})(E7 || (E7 = {}));
-// Enum with computed member initializer of type number
-var E8;
-(function (E8) {
-    E8[E8["B"] = 'foo'['foo']] = "B";
-})(E8 || (E8 = {}));
-//Enum with computed member intializer of same enum type
-var E9;
-(function (E9) {
-    E9[E9["A"] = 0] = "A";
-    E9[E9["B"] = 0] = "B";
-})(E9 || (E9 = {}));
-// (refer to .js to validate)
-// Enum constant members are propagated
-var doNotPropagate = [
-    E8.B,
-    E7.A,
-    E4.Z,
-    E3.X,
-    E3.Y,
-    E3.Z
-];
-// Enum computed members are not propagated
-var doPropagate = [
-<<<<<<< HEAD
-    E9.A, E9.B, E6.B, E6.C, E6.A, E5.A, E5.B, E5.C
-=======
-    0 /* A */,
-    E9.B,
-    0 /* B */,
-    1 /* C */,
-    0 /* A */,
-    0 /* A */,
-    3 /* B */,
-    4 /* C */
->>>>>>> 17f3e146
-];
+
+
+//// [enumBasics.js]
+// Enum without initializers have first member = 0 and successive members = N + 1
+var E1;
+(function (E1) {
+    E1[E1["A"] = 0] = "A";
+    E1[E1["B"] = 1] = "B";
+    E1[E1["C"] = 2] = "C";
+})(E1 || (E1 = {}));
+// Enum type is a subtype of Number
+var x = E1.A;
+// Enum object type is anonymous with properties of the enum type and numeric indexer
+var e = E1;
+var e;
+var e;
+// Reverse mapping of enum returns string name of property 
+var s = E1[e.A];
+var s;
+// Enum with only constant members
+var E2;
+(function (E2) {
+    E2[E2["A"] = 1] = "A";
+    E2[E2["B"] = 2] = "B";
+    E2[E2["C"] = 3] = "C";
+})(E2 || (E2 = {}));
+// Enum with only computed members
+var E3;
+(function (E3) {
+    E3[E3["X"] = 'foo'.length] = "X";
+    E3[E3["Y"] = 7] = "Y";
+    E3[E3["Z"] = +'foo'] = "Z";
+})(E3 || (E3 = {}));
+// Enum with constant members followed by computed members
+var E4;
+(function (E4) {
+    E4[E4["X"] = 0] = "X";
+    E4[E4["Y"] = 1] = "Y";
+    E4[E4["Z"] = 'foo'.length] = "Z";
+})(E4 || (E4 = {}));
+// Enum with > 2 constant members with no initializer for first member, non zero initializer for second element
+var E5;
+(function (E5) {
+    E5[E5["A"] = 0] = "A";
+    E5[E5["B"] = 3] = "B";
+    E5[E5["C"] = 4] = "C"; // 4
+})(E5 || (E5 = {}));
+var E6;
+(function (E6) {
+    E6[E6["A"] = 0] = "A";
+    E6[E6["B"] = 0] = "B";
+    E6[E6["C"] = 1] = "C"; // 1
+})(E6 || (E6 = {}));
+// Enum with computed member initializer of type 'any'
+var E7;
+(function (E7) {
+    E7[E7["A"] = 'foo'['foo']] = "A";
+})(E7 || (E7 = {}));
+// Enum with computed member initializer of type number
+var E8;
+(function (E8) {
+    E8[E8["B"] = 'foo'['foo']] = "B";
+})(E8 || (E8 = {}));
+//Enum with computed member intializer of same enum type
+var E9;
+(function (E9) {
+    E9[E9["A"] = 0] = "A";
+    E9[E9["B"] = 0] = "B";
+})(E9 || (E9 = {}));
+// (refer to .js to validate)
+// Enum constant members are propagated
+var doNotPropagate = [
+    E8.B,
+    E7.A,
+    E4.Z,
+    E3.X,
+    E3.Y,
+    E3.Z
+];
+// Enum computed members are not propagated
+var doPropagate = [
+    E9.A,
+    E9.B,
+    E6.B,
+    E6.C,
+    E6.A,
+    E5.A,
+    E5.B,
+    E5.C
+];