--- conflicted
+++ resolved
@@ -1,184 +1,174 @@
-tests/cases/compiler/classUpdateTests.ts(93,3): error TS1129: Statement expected.
-tests/cases/compiler/classUpdateTests.ts(95,1): error TS1128: Declaration or statement expected.
-tests/cases/compiler/classUpdateTests.ts(99,3): error TS1129: Statement expected.
-tests/cases/compiler/classUpdateTests.ts(101,1): error TS1128: Declaration or statement expected.
-tests/cases/compiler/classUpdateTests.ts(105,3): error TS1129: Statement expected.
-tests/cases/compiler/classUpdateTests.ts(111,3): error TS1129: Statement expected.
-tests/cases/compiler/classUpdateTests.ts(34,2): error TS2377: Constructors for derived classes must contain a 'super' call.
-tests/cases/compiler/classUpdateTests.ts(43,18): error TS2335: 'super' can only be referenced in a derived class.
-tests/cases/compiler/classUpdateTests.ts(46,17): error TS2311: A class may only extend another class.
-tests/cases/compiler/classUpdateTests.ts(47,18): error TS2335: 'super' can only be referenced in a derived class.
-tests/cases/compiler/classUpdateTests.ts(57,2): error TS2376: A 'super' call must be the first statement in the constructor when a class contains initialized properties or has parameter properties.
-tests/cases/compiler/classUpdateTests.ts(63,7): error TS2416: Class 'L' incorrectly extends base class 'G':
-  Private property 'p1' cannot be reimplemented.
-tests/cases/compiler/classUpdateTests.ts(69,7): error TS2416: Class 'M' incorrectly extends base class 'G':
-  Private property 'p1' cannot be reimplemented.
-tests/cases/compiler/classUpdateTests.ts(70,2): error TS2376: A 'super' call must be the first statement in the constructor when a class contains initialized properties or has parameter properties.
-tests/cases/compiler/classUpdateTests.ts(105,15): error TS2339: Property 'p1' does not exist on type 'Q'.
-tests/cases/compiler/classUpdateTests.ts(111,16): error TS2339: Property 'p1' does not exist on type 'R'.
-
-
-==== tests/cases/compiler/classUpdateTests.ts (16 errors) ====
-    //
-    // test codegen for instance properties
-    //
-    class A {
-    	public p1 = 0;
-    	private p2 = 0;
-    	p3;
-    }
-    
-    class B {
-    	public p1 = 0;
-    	private p2 = 0;
-    	p3;
-    
-    	constructor() {}
-    }
-    
-    class C {
-    	constructor(public p1=0, private p2=0, p3=0) {}
-    }
-    
-    //
-    // test requirements for super calls
-    //
-    class D { // NO ERROR
-    	
-    }
-    
-    class E extends D { // NO ERROR
-    	public p1 = 0;
-    }
-    
-    class F extends E {
-    	constructor() {} // ERROR - super call required
-    	~~~~~~~~~~~~~~~~
-!!! error TS2377: Constructors for derived classes must contain a 'super' call.
-    }
-    
-    class G extends D {
-    	public p1 = 0;
-    	constructor() { super(); } // NO ERROR
-    }
-    
-    class H {
-    	constructor() { super(); } // ERROR - no super call allowed
-    	                ~~~~~
-!!! error TS2335: 'super' can only be referenced in a derived class.
-    }
-    
-    class I extends Object {
-                    ~~~~~~
-!!! error TS2311: A class may only extend another class.
-    	constructor() { super(); } // ERROR - no super call allowed
-    	                ~~~~~
-!!! error TS2335: 'super' can only be referenced in a derived class.
-    }
-    
-    class J extends G {
-    	constructor(public p1:number) {
-    		super(); // NO ERROR
-    	}
-    }
-    
-    class K extends G {
-    	constructor(public p1:number) { // ERROR
-    	~~~~~~~~~~~~~~~~~~~~~~~~~~~~~~~~~~~~~~~~
-    		var i = 0;
-    ~~~~~~~~~~~~
-    		super();
-    ~~~~~~~~~~
-    	}
-    ~~
-!!! error TS2376: A 'super' call must be the first statement in the constructor when a class contains initialized properties or has parameter properties.
-    }
-    
-    class L extends G {
-          ~
-<<<<<<< HEAD
-!!! Class 'L' incorrectly extends base class 'G':
-!!!   Property 'p1' is private in type 'L' but not in type 'G'.
-=======
-!!! error TS2416: Class 'L' incorrectly extends base class 'G':
-!!! error TS2416:   Private property 'p1' cannot be reimplemented.
->>>>>>> d867cecf
-    	constructor(private p1:number) {
-    		super(); // NO ERROR
-    	}
-    }
-    
-    class M extends G {
-          ~
-<<<<<<< HEAD
-!!! Class 'M' incorrectly extends base class 'G':
-!!!   Property 'p1' is private in type 'M' but not in type 'G'.
-=======
-!!! error TS2416: Class 'M' incorrectly extends base class 'G':
-!!! error TS2416:   Private property 'p1' cannot be reimplemented.
->>>>>>> d867cecf
-    	constructor(private p1:number) { // ERROR
-    	~~~~~~~~~~~~~~~~~~~~~~~~~~~~~~~~~~~~~~~~~
-    		var i = 0;
-    ~~~~~~~~~~~~
-    		super();
-    ~~~~~~~~~~
-    	}
-    ~~
-!!! error TS2376: A 'super' call must be the first statement in the constructor when a class contains initialized properties or has parameter properties.
-    }
-    
-    //
-    // test this reference in field initializers
-    //
-    class N {
-    	public p1 = 0;
-    	public p2 = this.p1;
-    
-    	constructor() {
-    		this.p2 = 0;
-    	}
-    }
-    
-    //
-    // test error on property declarations within class constructors
-    //
-    class O {
-    	constructor() {
-    		public p1 = 0; // ERROR
-    		~~~~~~
-!!! error TS1129: Statement expected.
-    	}
-    }
-    ~
-!!! error TS1128: Declaration or statement expected.
-    
-    class P {
-    	constructor() {
-    		private p1 = 0; // ERROR
-    		~~~~~~~
-!!! error TS1129: Statement expected.
-    	}
-    }
-    ~
-!!! error TS1128: Declaration or statement expected.
-    
-    class Q {
-    	constructor() {
-    		public this.p1 = 0; // ERROR
-    		~~~~~~
-!!! error TS1129: Statement expected.
-    		            ~~
-!!! error TS2339: Property 'p1' does not exist on type 'Q'.
-    	}
-    }
-    
-    class R {
-    	constructor() {
-    		private this.p1 = 0; // ERROR
-    		~~~~~~~
-!!! error TS1129: Statement expected.
-    		             ~~
-!!! error TS2339: Property 'p1' does not exist on type 'R'.
-    	}
+tests/cases/compiler/classUpdateTests.ts(93,3): error TS1129: Statement expected.
+tests/cases/compiler/classUpdateTests.ts(95,1): error TS1128: Declaration or statement expected.
+tests/cases/compiler/classUpdateTests.ts(99,3): error TS1129: Statement expected.
+tests/cases/compiler/classUpdateTests.ts(101,1): error TS1128: Declaration or statement expected.
+tests/cases/compiler/classUpdateTests.ts(105,3): error TS1129: Statement expected.
+tests/cases/compiler/classUpdateTests.ts(111,3): error TS1129: Statement expected.
+tests/cases/compiler/classUpdateTests.ts(34,2): error TS2377: Constructors for derived classes must contain a 'super' call.
+tests/cases/compiler/classUpdateTests.ts(43,18): error TS2335: 'super' can only be referenced in a derived class.
+tests/cases/compiler/classUpdateTests.ts(46,17): error TS2311: A class may only extend another class.
+tests/cases/compiler/classUpdateTests.ts(47,18): error TS2335: 'super' can only be referenced in a derived class.
+tests/cases/compiler/classUpdateTests.ts(57,2): error TS2376: A 'super' call must be the first statement in the constructor when a class contains initialized properties or has parameter properties.
+tests/cases/compiler/classUpdateTests.ts(63,7): error TS2416: Class 'L' incorrectly extends base class 'G':
+  Property 'p1' is private in type 'L' but not in type 'G'.
+tests/cases/compiler/classUpdateTests.ts(69,7): error TS2416: Class 'M' incorrectly extends base class 'G':
+  Property 'p1' is private in type 'M' but not in type 'G'.
+tests/cases/compiler/classUpdateTests.ts(70,2): error TS2376: A 'super' call must be the first statement in the constructor when a class contains initialized properties or has parameter properties.
+tests/cases/compiler/classUpdateTests.ts(105,15): error TS2339: Property 'p1' does not exist on type 'Q'.
+tests/cases/compiler/classUpdateTests.ts(111,16): error TS2339: Property 'p1' does not exist on type 'R'.
+
+
+==== tests/cases/compiler/classUpdateTests.ts (16 errors) ====
+    //
+    // test codegen for instance properties
+    //
+    class A {
+    	public p1 = 0;
+    	private p2 = 0;
+    	p3;
+    }
+    
+    class B {
+    	public p1 = 0;
+    	private p2 = 0;
+    	p3;
+    
+    	constructor() {}
+    }
+    
+    class C {
+    	constructor(public p1=0, private p2=0, p3=0) {}
+    }
+    
+    //
+    // test requirements for super calls
+    //
+    class D { // NO ERROR
+    	
+    }
+    
+    class E extends D { // NO ERROR
+    	public p1 = 0;
+    }
+    
+    class F extends E {
+    	constructor() {} // ERROR - super call required
+    	~~~~~~~~~~~~~~~~
+!!! error TS2377: Constructors for derived classes must contain a 'super' call.
+    }
+    
+    class G extends D {
+    	public p1 = 0;
+    	constructor() { super(); } // NO ERROR
+    }
+    
+    class H {
+    	constructor() { super(); } // ERROR - no super call allowed
+    	                ~~~~~
+!!! error TS2335: 'super' can only be referenced in a derived class.
+    }
+    
+    class I extends Object {
+                    ~~~~~~
+!!! error TS2311: A class may only extend another class.
+    	constructor() { super(); } // ERROR - no super call allowed
+    	                ~~~~~
+!!! error TS2335: 'super' can only be referenced in a derived class.
+    }
+    
+    class J extends G {
+    	constructor(public p1:number) {
+    		super(); // NO ERROR
+    	}
+    }
+    
+    class K extends G {
+    	constructor(public p1:number) { // ERROR
+    	~~~~~~~~~~~~~~~~~~~~~~~~~~~~~~~~~~~~~~~~
+    		var i = 0;
+    ~~~~~~~~~~~~
+    		super();
+    ~~~~~~~~~~
+    	}
+    ~~
+!!! error TS2376: A 'super' call must be the first statement in the constructor when a class contains initialized properties or has parameter properties.
+    }
+    
+    class L extends G {
+          ~
+!!! error TS2416: Class 'L' incorrectly extends base class 'G':
+!!! error TS2416:   Property 'p1' is private in type 'L' but not in type 'G'.
+    	constructor(private p1:number) {
+    		super(); // NO ERROR
+    	}
+    }
+    
+    class M extends G {
+          ~
+!!! error TS2416: Class 'M' incorrectly extends base class 'G':
+!!! error TS2416:   Property 'p1' is private in type 'M' but not in type 'G'.
+    	constructor(private p1:number) { // ERROR
+    	~~~~~~~~~~~~~~~~~~~~~~~~~~~~~~~~~~~~~~~~~
+    		var i = 0;
+    ~~~~~~~~~~~~
+    		super();
+    ~~~~~~~~~~
+    	}
+    ~~
+!!! error TS2376: A 'super' call must be the first statement in the constructor when a class contains initialized properties or has parameter properties.
+    }
+    
+    //
+    // test this reference in field initializers
+    //
+    class N {
+    	public p1 = 0;
+    	public p2 = this.p1;
+    
+    	constructor() {
+    		this.p2 = 0;
+    	}
+    }
+    
+    //
+    // test error on property declarations within class constructors
+    //
+    class O {
+    	constructor() {
+    		public p1 = 0; // ERROR
+    		~~~~~~
+!!! error TS1129: Statement expected.
+    	}
+    }
+    ~
+!!! error TS1128: Declaration or statement expected.
+    
+    class P {
+    	constructor() {
+    		private p1 = 0; // ERROR
+    		~~~~~~~
+!!! error TS1129: Statement expected.
+    	}
+    }
+    ~
+!!! error TS1128: Declaration or statement expected.
+    
+    class Q {
+    	constructor() {
+    		public this.p1 = 0; // ERROR
+    		~~~~~~
+!!! error TS1129: Statement expected.
+    		            ~~
+!!! error TS2339: Property 'p1' does not exist on type 'Q'.
+    	}
+    }
+    
+    class R {
+    	constructor() {
+    		private this.p1 = 0; // ERROR
+    		~~~~~~~
+!!! error TS1129: Statement expected.
+    		             ~~
+!!! error TS2339: Property 'p1' does not exist on type 'R'.
+    	}
     }