--- conflicted
+++ resolved
@@ -1,165 +1,145 @@
-=== tests/cases/conformance/es6/destructuring/destructuringParameterDeclaration3ES6.ts ===
-
-// If the parameter is a rest parameter, the parameter type is any[]
-// A type annotation for a rest parameter must denote an array type.
-
-// RestParameter:
-//     ...   Identifier   TypeAnnotation(opt)
-
-type arrayString = Array<String>
->arrayString : Symbol(arrayString, Decl(destructuringParameterDeclaration3ES6.ts, 0, 0))
-<<<<<<< HEAD
->Array : Symbol(Array, Decl(lib.d.ts, 1000, 23), Decl(lib.d.ts, 1171, 11), Decl(lib.d.ts, 1451, 1))
->String : Symbol(String, Decl(lib.d.ts, 275, 1), Decl(lib.d.ts, 443, 11), Decl(lib.d.ts, 1550, 1))
-
-type someArray = Array<String> | number[];
->someArray : Symbol(someArray, Decl(destructuringParameterDeclaration3ES6.ts, 7, 32))
->Array : Symbol(Array, Decl(lib.d.ts, 1000, 23), Decl(lib.d.ts, 1171, 11), Decl(lib.d.ts, 1451, 1))
->String : Symbol(String, Decl(lib.d.ts, 275, 1), Decl(lib.d.ts, 443, 11), Decl(lib.d.ts, 1550, 1))
-
-type stringOrNumArray = Array<String|Number>;
->stringOrNumArray : Symbol(stringOrNumArray, Decl(destructuringParameterDeclaration3ES6.ts, 8, 42))
->Array : Symbol(Array, Decl(lib.d.ts, 1000, 23), Decl(lib.d.ts, 1171, 11), Decl(lib.d.ts, 1451, 1))
->String : Symbol(String, Decl(lib.d.ts, 275, 1), Decl(lib.d.ts, 443, 11), Decl(lib.d.ts, 1550, 1))
-=======
->Array : Symbol(Array, Decl(lib.d.ts, 1000, 23), Decl(lib.d.ts, 1171, 11), Decl(lib.d.ts, 1439, 1))
->String : Symbol(String, Decl(lib.d.ts, 275, 1), Decl(lib.d.ts, 443, 11), Decl(lib.d.ts, 1543, 1))
-
-type someArray = Array<String> | number[];
->someArray : Symbol(someArray, Decl(destructuringParameterDeclaration3ES6.ts, 7, 32))
->Array : Symbol(Array, Decl(lib.d.ts, 1000, 23), Decl(lib.d.ts, 1171, 11), Decl(lib.d.ts, 1439, 1))
->String : Symbol(String, Decl(lib.d.ts, 275, 1), Decl(lib.d.ts, 443, 11), Decl(lib.d.ts, 1543, 1))
-
-type stringOrNumArray = Array<String|Number>;
->stringOrNumArray : Symbol(stringOrNumArray, Decl(destructuringParameterDeclaration3ES6.ts, 8, 42))
->Array : Symbol(Array, Decl(lib.d.ts, 1000, 23), Decl(lib.d.ts, 1171, 11), Decl(lib.d.ts, 1439, 1))
->String : Symbol(String, Decl(lib.d.ts, 275, 1), Decl(lib.d.ts, 443, 11), Decl(lib.d.ts, 1543, 1))
->>>>>>> 4fd3bcff
->Number : Symbol(Number, Decl(lib.d.ts, 456, 40), Decl(lib.d.ts, 518, 11))
-
-function a1(...x: (number|string)[]) { }
->a1 : Symbol(a1, Decl(destructuringParameterDeclaration3ES6.ts, 9, 45))
->x : Symbol(x, Decl(destructuringParameterDeclaration3ES6.ts, 11, 12))
-
-function a2(...a) { }
->a2 : Symbol(a2, Decl(destructuringParameterDeclaration3ES6.ts, 11, 40))
->a : Symbol(a, Decl(destructuringParameterDeclaration3ES6.ts, 12, 12))
-
-function a3(...a: Array<String>) { }
->a3 : Symbol(a3, Decl(destructuringParameterDeclaration3ES6.ts, 12, 21))
->a : Symbol(a, Decl(destructuringParameterDeclaration3ES6.ts, 13, 12))
-<<<<<<< HEAD
->Array : Symbol(Array, Decl(lib.d.ts, 1000, 23), Decl(lib.d.ts, 1171, 11), Decl(lib.d.ts, 1451, 1))
->String : Symbol(String, Decl(lib.d.ts, 275, 1), Decl(lib.d.ts, 443, 11), Decl(lib.d.ts, 1550, 1))
-=======
->Array : Symbol(Array, Decl(lib.d.ts, 1000, 23), Decl(lib.d.ts, 1171, 11), Decl(lib.d.ts, 1439, 1))
->String : Symbol(String, Decl(lib.d.ts, 275, 1), Decl(lib.d.ts, 443, 11), Decl(lib.d.ts, 1543, 1))
->>>>>>> 4fd3bcff
-
-function a4(...a: arrayString) { }
->a4 : Symbol(a4, Decl(destructuringParameterDeclaration3ES6.ts, 13, 36))
->a : Symbol(a, Decl(destructuringParameterDeclaration3ES6.ts, 14, 12))
->arrayString : Symbol(arrayString, Decl(destructuringParameterDeclaration3ES6.ts, 0, 0))
-
-function a5(...a: stringOrNumArray) { }
->a5 : Symbol(a5, Decl(destructuringParameterDeclaration3ES6.ts, 14, 34))
->a : Symbol(a, Decl(destructuringParameterDeclaration3ES6.ts, 15, 12))
->stringOrNumArray : Symbol(stringOrNumArray, Decl(destructuringParameterDeclaration3ES6.ts, 8, 42))
-
-function a9([a, b, [[c]]]) { }
->a9 : Symbol(a9, Decl(destructuringParameterDeclaration3ES6.ts, 15, 39))
->a : Symbol(a, Decl(destructuringParameterDeclaration3ES6.ts, 16, 13))
->b : Symbol(b, Decl(destructuringParameterDeclaration3ES6.ts, 16, 15))
->c : Symbol(c, Decl(destructuringParameterDeclaration3ES6.ts, 16, 21))
-
-function a10([a, b, [[c]], ...x]) { }
->a10 : Symbol(a10, Decl(destructuringParameterDeclaration3ES6.ts, 16, 30))
->a : Symbol(a, Decl(destructuringParameterDeclaration3ES6.ts, 17, 14))
->b : Symbol(b, Decl(destructuringParameterDeclaration3ES6.ts, 17, 16))
->c : Symbol(c, Decl(destructuringParameterDeclaration3ES6.ts, 17, 22))
->x : Symbol(x, Decl(destructuringParameterDeclaration3ES6.ts, 17, 26))
-
-function a11([a, b, c, ...x]: number[]) { }
->a11 : Symbol(a11, Decl(destructuringParameterDeclaration3ES6.ts, 17, 37))
->a : Symbol(a, Decl(destructuringParameterDeclaration3ES6.ts, 18, 14))
->b : Symbol(b, Decl(destructuringParameterDeclaration3ES6.ts, 18, 16))
->c : Symbol(c, Decl(destructuringParameterDeclaration3ES6.ts, 18, 19))
->x : Symbol(x, Decl(destructuringParameterDeclaration3ES6.ts, 18, 22))
-
-
-var array = [1, 2, 3];
->array : Symbol(array, Decl(destructuringParameterDeclaration3ES6.ts, 21, 3))
-
-var array2 = [true, false, "hello"];
->array2 : Symbol(array2, Decl(destructuringParameterDeclaration3ES6.ts, 22, 3))
-
-a2([...array]);
->a2 : Symbol(a2, Decl(destructuringParameterDeclaration3ES6.ts, 11, 40))
->array : Symbol(array, Decl(destructuringParameterDeclaration3ES6.ts, 21, 3))
-
-a1(...array);
->a1 : Symbol(a1, Decl(destructuringParameterDeclaration3ES6.ts, 9, 45))
->array : Symbol(array, Decl(destructuringParameterDeclaration3ES6.ts, 21, 3))
-
-a9([1, 2, [["string"]], false, true]);   // Parameter type is [any, any, [[any]]]
->a9 : Symbol(a9, Decl(destructuringParameterDeclaration3ES6.ts, 15, 39))
-
-a10([1, 2, [["string"]], false, true]);   // Parameter type is any[]
->a10 : Symbol(a10, Decl(destructuringParameterDeclaration3ES6.ts, 16, 30))
-
-a10([1, 2, 3, false, true]);              // Parameter type is any[]
->a10 : Symbol(a10, Decl(destructuringParameterDeclaration3ES6.ts, 16, 30))
-
-a10([1, 2]);                              // Parameter type is any[]
->a10 : Symbol(a10, Decl(destructuringParameterDeclaration3ES6.ts, 16, 30))
-
-a11([1, 2]);                              // Parameter type is number[]
->a11 : Symbol(a11, Decl(destructuringParameterDeclaration3ES6.ts, 17, 37))
-
-// Rest parameter with generic
-function foo<T>(...a: T[]) { }
->foo : Symbol(foo, Decl(destructuringParameterDeclaration3ES6.ts, 31, 12))
->T : Symbol(T, Decl(destructuringParameterDeclaration3ES6.ts, 34, 13))
->a : Symbol(a, Decl(destructuringParameterDeclaration3ES6.ts, 34, 16))
->T : Symbol(T, Decl(destructuringParameterDeclaration3ES6.ts, 34, 13))
-
-foo<number|string>("hello", 1, 2);
->foo : Symbol(foo, Decl(destructuringParameterDeclaration3ES6.ts, 31, 12))
-
-foo("hello", "world");
->foo : Symbol(foo, Decl(destructuringParameterDeclaration3ES6.ts, 31, 12))
-
-enum E { a, b }
->E : Symbol(E, Decl(destructuringParameterDeclaration3ES6.ts, 36, 22))
->a : Symbol(E.a, Decl(destructuringParameterDeclaration3ES6.ts, 38, 8))
->b : Symbol(E.b, Decl(destructuringParameterDeclaration3ES6.ts, 38, 11))
-
-const enum E1 { a, b }
->E1 : Symbol(E1, Decl(destructuringParameterDeclaration3ES6.ts, 38, 15))
->a : Symbol(E1.a, Decl(destructuringParameterDeclaration3ES6.ts, 39, 15))
->b : Symbol(E1.b, Decl(destructuringParameterDeclaration3ES6.ts, 39, 18))
-
-function foo1<T extends Number>(...a: T[]) { }
->foo1 : Symbol(foo1, Decl(destructuringParameterDeclaration3ES6.ts, 39, 22))
->T : Symbol(T, Decl(destructuringParameterDeclaration3ES6.ts, 40, 14))
->Number : Symbol(Number, Decl(lib.d.ts, 456, 40), Decl(lib.d.ts, 518, 11))
->a : Symbol(a, Decl(destructuringParameterDeclaration3ES6.ts, 40, 32))
->T : Symbol(T, Decl(destructuringParameterDeclaration3ES6.ts, 40, 14))
-
-foo1(1, 2, 3, E.a);
->foo1 : Symbol(foo1, Decl(destructuringParameterDeclaration3ES6.ts, 39, 22))
->E.a : Symbol(E.a, Decl(destructuringParameterDeclaration3ES6.ts, 38, 8))
->E : Symbol(E, Decl(destructuringParameterDeclaration3ES6.ts, 36, 22))
->a : Symbol(E.a, Decl(destructuringParameterDeclaration3ES6.ts, 38, 8))
-
-foo1(1, 2, 3, E1.a, E.b);
->foo1 : Symbol(foo1, Decl(destructuringParameterDeclaration3ES6.ts, 39, 22))
->E1.a : Symbol(E1.a, Decl(destructuringParameterDeclaration3ES6.ts, 39, 15))
->E1 : Symbol(E1, Decl(destructuringParameterDeclaration3ES6.ts, 38, 15))
->a : Symbol(E1.a, Decl(destructuringParameterDeclaration3ES6.ts, 39, 15))
->E.b : Symbol(E.b, Decl(destructuringParameterDeclaration3ES6.ts, 38, 11))
->E : Symbol(E, Decl(destructuringParameterDeclaration3ES6.ts, 36, 22))
->b : Symbol(E.b, Decl(destructuringParameterDeclaration3ES6.ts, 38, 11))
-
-
-
+=== tests/cases/conformance/es6/destructuring/destructuringParameterDeclaration3ES6.ts ===
+
+// If the parameter is a rest parameter, the parameter type is any[]
+// A type annotation for a rest parameter must denote an array type.
+
+// RestParameter:
+//     ...   Identifier   TypeAnnotation(opt)
+
+type arrayString = Array<String>
+>arrayString : Symbol(arrayString, Decl(destructuringParameterDeclaration3ES6.ts, 0, 0))
+>Array : Symbol(Array, Decl(lib.d.ts, 1000, 23), Decl(lib.d.ts, 1171, 11), Decl(lib.d.ts, 1451, 1))
+>String : Symbol(String, Decl(lib.d.ts, 275, 1), Decl(lib.d.ts, 443, 11), Decl(lib.d.ts, 1555, 1))
+
+type someArray = Array<String> | number[];
+>someArray : Symbol(someArray, Decl(destructuringParameterDeclaration3ES6.ts, 7, 32))
+>Array : Symbol(Array, Decl(lib.d.ts, 1000, 23), Decl(lib.d.ts, 1171, 11), Decl(lib.d.ts, 1451, 1))
+>String : Symbol(String, Decl(lib.d.ts, 275, 1), Decl(lib.d.ts, 443, 11), Decl(lib.d.ts, 1555, 1))
+
+type stringOrNumArray = Array<String|Number>;
+>stringOrNumArray : Symbol(stringOrNumArray, Decl(destructuringParameterDeclaration3ES6.ts, 8, 42))
+>Array : Symbol(Array, Decl(lib.d.ts, 1000, 23), Decl(lib.d.ts, 1171, 11), Decl(lib.d.ts, 1451, 1))
+>String : Symbol(String, Decl(lib.d.ts, 275, 1), Decl(lib.d.ts, 443, 11), Decl(lib.d.ts, 1555, 1))
+>Number : Symbol(Number, Decl(lib.d.ts, 456, 40), Decl(lib.d.ts, 518, 11))
+
+function a1(...x: (number|string)[]) { }
+>a1 : Symbol(a1, Decl(destructuringParameterDeclaration3ES6.ts, 9, 45))
+>x : Symbol(x, Decl(destructuringParameterDeclaration3ES6.ts, 11, 12))
+
+function a2(...a) { }
+>a2 : Symbol(a2, Decl(destructuringParameterDeclaration3ES6.ts, 11, 40))
+>a : Symbol(a, Decl(destructuringParameterDeclaration3ES6.ts, 12, 12))
+
+function a3(...a: Array<String>) { }
+>a3 : Symbol(a3, Decl(destructuringParameterDeclaration3ES6.ts, 12, 21))
+>a : Symbol(a, Decl(destructuringParameterDeclaration3ES6.ts, 13, 12))
+>Array : Symbol(Array, Decl(lib.d.ts, 1000, 23), Decl(lib.d.ts, 1171, 11), Decl(lib.d.ts, 1451, 1))
+>String : Symbol(String, Decl(lib.d.ts, 275, 1), Decl(lib.d.ts, 443, 11), Decl(lib.d.ts, 1555, 1))
+
+function a4(...a: arrayString) { }
+>a4 : Symbol(a4, Decl(destructuringParameterDeclaration3ES6.ts, 13, 36))
+>a : Symbol(a, Decl(destructuringParameterDeclaration3ES6.ts, 14, 12))
+>arrayString : Symbol(arrayString, Decl(destructuringParameterDeclaration3ES6.ts, 0, 0))
+
+function a5(...a: stringOrNumArray) { }
+>a5 : Symbol(a5, Decl(destructuringParameterDeclaration3ES6.ts, 14, 34))
+>a : Symbol(a, Decl(destructuringParameterDeclaration3ES6.ts, 15, 12))
+>stringOrNumArray : Symbol(stringOrNumArray, Decl(destructuringParameterDeclaration3ES6.ts, 8, 42))
+
+function a9([a, b, [[c]]]) { }
+>a9 : Symbol(a9, Decl(destructuringParameterDeclaration3ES6.ts, 15, 39))
+>a : Symbol(a, Decl(destructuringParameterDeclaration3ES6.ts, 16, 13))
+>b : Symbol(b, Decl(destructuringParameterDeclaration3ES6.ts, 16, 15))
+>c : Symbol(c, Decl(destructuringParameterDeclaration3ES6.ts, 16, 21))
+
+function a10([a, b, [[c]], ...x]) { }
+>a10 : Symbol(a10, Decl(destructuringParameterDeclaration3ES6.ts, 16, 30))
+>a : Symbol(a, Decl(destructuringParameterDeclaration3ES6.ts, 17, 14))
+>b : Symbol(b, Decl(destructuringParameterDeclaration3ES6.ts, 17, 16))
+>c : Symbol(c, Decl(destructuringParameterDeclaration3ES6.ts, 17, 22))
+>x : Symbol(x, Decl(destructuringParameterDeclaration3ES6.ts, 17, 26))
+
+function a11([a, b, c, ...x]: number[]) { }
+>a11 : Symbol(a11, Decl(destructuringParameterDeclaration3ES6.ts, 17, 37))
+>a : Symbol(a, Decl(destructuringParameterDeclaration3ES6.ts, 18, 14))
+>b : Symbol(b, Decl(destructuringParameterDeclaration3ES6.ts, 18, 16))
+>c : Symbol(c, Decl(destructuringParameterDeclaration3ES6.ts, 18, 19))
+>x : Symbol(x, Decl(destructuringParameterDeclaration3ES6.ts, 18, 22))
+
+
+var array = [1, 2, 3];
+>array : Symbol(array, Decl(destructuringParameterDeclaration3ES6.ts, 21, 3))
+
+var array2 = [true, false, "hello"];
+>array2 : Symbol(array2, Decl(destructuringParameterDeclaration3ES6.ts, 22, 3))
+
+a2([...array]);
+>a2 : Symbol(a2, Decl(destructuringParameterDeclaration3ES6.ts, 11, 40))
+>array : Symbol(array, Decl(destructuringParameterDeclaration3ES6.ts, 21, 3))
+
+a1(...array);
+>a1 : Symbol(a1, Decl(destructuringParameterDeclaration3ES6.ts, 9, 45))
+>array : Symbol(array, Decl(destructuringParameterDeclaration3ES6.ts, 21, 3))
+
+a9([1, 2, [["string"]], false, true]);   // Parameter type is [any, any, [[any]]]
+>a9 : Symbol(a9, Decl(destructuringParameterDeclaration3ES6.ts, 15, 39))
+
+a10([1, 2, [["string"]], false, true]);   // Parameter type is any[]
+>a10 : Symbol(a10, Decl(destructuringParameterDeclaration3ES6.ts, 16, 30))
+
+a10([1, 2, 3, false, true]);              // Parameter type is any[]
+>a10 : Symbol(a10, Decl(destructuringParameterDeclaration3ES6.ts, 16, 30))
+
+a10([1, 2]);                              // Parameter type is any[]
+>a10 : Symbol(a10, Decl(destructuringParameterDeclaration3ES6.ts, 16, 30))
+
+a11([1, 2]);                              // Parameter type is number[]
+>a11 : Symbol(a11, Decl(destructuringParameterDeclaration3ES6.ts, 17, 37))
+
+// Rest parameter with generic
+function foo<T>(...a: T[]) { }
+>foo : Symbol(foo, Decl(destructuringParameterDeclaration3ES6.ts, 31, 12))
+>T : Symbol(T, Decl(destructuringParameterDeclaration3ES6.ts, 34, 13))
+>a : Symbol(a, Decl(destructuringParameterDeclaration3ES6.ts, 34, 16))
+>T : Symbol(T, Decl(destructuringParameterDeclaration3ES6.ts, 34, 13))
+
+foo<number|string>("hello", 1, 2);
+>foo : Symbol(foo, Decl(destructuringParameterDeclaration3ES6.ts, 31, 12))
+
+foo("hello", "world");
+>foo : Symbol(foo, Decl(destructuringParameterDeclaration3ES6.ts, 31, 12))
+
+enum E { a, b }
+>E : Symbol(E, Decl(destructuringParameterDeclaration3ES6.ts, 36, 22))
+>a : Symbol(E.a, Decl(destructuringParameterDeclaration3ES6.ts, 38, 8))
+>b : Symbol(E.b, Decl(destructuringParameterDeclaration3ES6.ts, 38, 11))
+
+const enum E1 { a, b }
+>E1 : Symbol(E1, Decl(destructuringParameterDeclaration3ES6.ts, 38, 15))
+>a : Symbol(E1.a, Decl(destructuringParameterDeclaration3ES6.ts, 39, 15))
+>b : Symbol(E1.b, Decl(destructuringParameterDeclaration3ES6.ts, 39, 18))
+
+function foo1<T extends Number>(...a: T[]) { }
+>foo1 : Symbol(foo1, Decl(destructuringParameterDeclaration3ES6.ts, 39, 22))
+>T : Symbol(T, Decl(destructuringParameterDeclaration3ES6.ts, 40, 14))
+>Number : Symbol(Number, Decl(lib.d.ts, 456, 40), Decl(lib.d.ts, 518, 11))
+>a : Symbol(a, Decl(destructuringParameterDeclaration3ES6.ts, 40, 32))
+>T : Symbol(T, Decl(destructuringParameterDeclaration3ES6.ts, 40, 14))
+
+foo1(1, 2, 3, E.a);
+>foo1 : Symbol(foo1, Decl(destructuringParameterDeclaration3ES6.ts, 39, 22))
+>E.a : Symbol(E.a, Decl(destructuringParameterDeclaration3ES6.ts, 38, 8))
+>E : Symbol(E, Decl(destructuringParameterDeclaration3ES6.ts, 36, 22))
+>a : Symbol(E.a, Decl(destructuringParameterDeclaration3ES6.ts, 38, 8))
+
+foo1(1, 2, 3, E1.a, E.b);
+>foo1 : Symbol(foo1, Decl(destructuringParameterDeclaration3ES6.ts, 39, 22))
+>E1.a : Symbol(E1.a, Decl(destructuringParameterDeclaration3ES6.ts, 39, 15))
+>E1 : Symbol(E1, Decl(destructuringParameterDeclaration3ES6.ts, 38, 15))
+>a : Symbol(E1.a, Decl(destructuringParameterDeclaration3ES6.ts, 39, 15))
+>E.b : Symbol(E.b, Decl(destructuringParameterDeclaration3ES6.ts, 38, 11))
+>E : Symbol(E, Decl(destructuringParameterDeclaration3ES6.ts, 36, 22))
+>b : Symbol(E.b, Decl(destructuringParameterDeclaration3ES6.ts, 38, 11))
+
+
+