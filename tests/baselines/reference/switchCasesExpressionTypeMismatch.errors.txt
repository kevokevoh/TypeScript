<<<<<<< HEAD
tests/cases/compiler/switchCasesExpressionTypeMismatch.ts(4,10): error TS2322: Type 'typeof Foo' is not assignable to type 'number'.
tests/cases/compiler/switchCasesExpressionTypeMismatch.ts(5,10): error TS2322: Type '"sss"' is not assignable to type 'number'.
tests/cases/compiler/switchCasesExpressionTypeMismatch.ts(7,10): error TS2322: Type 'boolean' is not assignable to type 'number'.
=======
tests/cases/compiler/switchCasesExpressionTypeMismatch.ts(4,10): error TS2678: Type 'typeof Foo' is not comparable to type 'number'.
tests/cases/compiler/switchCasesExpressionTypeMismatch.ts(5,10): error TS2678: Type 'string' is not comparable to type 'number'.
tests/cases/compiler/switchCasesExpressionTypeMismatch.ts(7,10): error TS2678: Type 'boolean' is not comparable to type 'number'.
>>>>>>> 11887ccc


==== tests/cases/compiler/switchCasesExpressionTypeMismatch.ts (3 errors) ====
    class Foo { }
    
    switch (0) {
        case Foo: break;    // Error
             ~~~
!!! error TS2678: Type 'typeof Foo' is not comparable to type 'number'.
        case "sss": break;  // Error
             ~~~~~
<<<<<<< HEAD
!!! error TS2322: Type '"sss"' is not assignable to type 'number'.
=======
!!! error TS2678: Type 'string' is not comparable to type 'number'.
>>>>>>> 11887ccc
        case 123: break;    // No Error
        case true: break;   // Error
             ~~~~
!!! error TS2678: Type 'boolean' is not comparable to type 'number'.
    }
    
    var s: any = 0;
    
    // No error for all
    switch (s) {
        case Foo: break;
        case "sss": break;
        case 123: break;
        case true: break;
    }<|MERGE_RESOLUTION|>--- conflicted
+++ resolved
@@ -1,40 +1,30 @@
-<<<<<<< HEAD
-tests/cases/compiler/switchCasesExpressionTypeMismatch.ts(4,10): error TS2322: Type 'typeof Foo' is not assignable to type 'number'.
-tests/cases/compiler/switchCasesExpressionTypeMismatch.ts(5,10): error TS2322: Type '"sss"' is not assignable to type 'number'.
-tests/cases/compiler/switchCasesExpressionTypeMismatch.ts(7,10): error TS2322: Type 'boolean' is not assignable to type 'number'.
-=======
-tests/cases/compiler/switchCasesExpressionTypeMismatch.ts(4,10): error TS2678: Type 'typeof Foo' is not comparable to type 'number'.
-tests/cases/compiler/switchCasesExpressionTypeMismatch.ts(5,10): error TS2678: Type 'string' is not comparable to type 'number'.
-tests/cases/compiler/switchCasesExpressionTypeMismatch.ts(7,10): error TS2678: Type 'boolean' is not comparable to type 'number'.
->>>>>>> 11887ccc
-
-
-==== tests/cases/compiler/switchCasesExpressionTypeMismatch.ts (3 errors) ====
-    class Foo { }
-    
-    switch (0) {
-        case Foo: break;    // Error
-             ~~~
-!!! error TS2678: Type 'typeof Foo' is not comparable to type 'number'.
-        case "sss": break;  // Error
-             ~~~~~
-<<<<<<< HEAD
-!!! error TS2322: Type '"sss"' is not assignable to type 'number'.
-=======
-!!! error TS2678: Type 'string' is not comparable to type 'number'.
->>>>>>> 11887ccc
-        case 123: break;    // No Error
-        case true: break;   // Error
-             ~~~~
-!!! error TS2678: Type 'boolean' is not comparable to type 'number'.
-    }
-    
-    var s: any = 0;
-    
-    // No error for all
-    switch (s) {
-        case Foo: break;
-        case "sss": break;
-        case 123: break;
-        case true: break;
+tests/cases/compiler/switchCasesExpressionTypeMismatch.ts(4,10): error TS2678: Type 'typeof Foo' is not comparable to type 'number'.
+tests/cases/compiler/switchCasesExpressionTypeMismatch.ts(5,10): error TS2678: Type '"sss"' is not comparable to type 'number'.
+tests/cases/compiler/switchCasesExpressionTypeMismatch.ts(7,10): error TS2678: Type 'boolean' is not comparable to type 'number'.
+
+
+==== tests/cases/compiler/switchCasesExpressionTypeMismatch.ts (3 errors) ====
+    class Foo { }
+    
+    switch (0) {
+        case Foo: break;    // Error
+             ~~~
+!!! error TS2678: Type 'typeof Foo' is not comparable to type 'number'.
+        case "sss": break;  // Error
+             ~~~~~
+!!! error TS2678: Type '"sss"' is not comparable to type 'number'.
+        case 123: break;    // No Error
+        case true: break;   // Error
+             ~~~~
+!!! error TS2678: Type 'boolean' is not comparable to type 'number'.
+    }
+    
+    var s: any = 0;
+    
+    // No error for all
+    switch (s) {
+        case Foo: break;
+        case "sss": break;
+        case 123: break;
+        case true: break;
     }