--- conflicted
+++ resolved
@@ -1,36 +1,33 @@
-////export function
-////class C {
-////    foo() {}
-////}
-
-verify.navigationBar([
-    {
-        "text": "\"navigationBarItemsMissingName1\"",
-        "kind": "module",
-        "childItems": [
-            {
-<<<<<<< HEAD
-=======
-                "text": "<function>",
-                "kind": "function",
-                "kindModifiers": "export"
-            },
-            {
->>>>>>> b8074872
-                "text": "C",
-                "kind": "class"
-            }
-        ]
-    },
-    {
-        "text": "C",
-        "kind": "class",
-        "childItems": [
-            {
-                "text": "foo",
-                "kind": "method"
-            }
-        ],
-        "indent": 1
-    }
-]);
+////export function
+////class C {
+////    foo() {}
+////}
+
+verify.navigationBar([
+    {
+        "text": "\"navigationBarItemsMissingName1\"",
+        "kind": "module",
+        "childItems": [
+            {
+                "text": "<function>",
+                "kind": "function",
+                "kindModifiers": "export"
+            },
+            {
+                "text": "C",
+                "kind": "class"
+            }
+        ]
+    },
+    {
+        "text": "C",
+        "kind": "class",
+        "childItems": [
+            {
+                "text": "foo",
+                "kind": "method"
+            }
+        ],
+        "indent": 1
+    }
+]);