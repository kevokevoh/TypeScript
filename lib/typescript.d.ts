/*! *****************************************************************************
Copyright (c) Microsoft Corporation. All rights reserved. 
Licensed under the Apache License, Version 2.0 (the "License"); you may not use
this file except in compliance with the License. You may obtain a copy of the
License at http://www.apache.org/licenses/LICENSE-2.0  
 
THIS CODE IS PROVIDED ON AN *AS IS* BASIS, WITHOUT WARRANTIES OR CONDITIONS OF ANY
KIND, EITHER EXPRESS OR IMPLIED, INCLUDING WITHOUT LIMITATION ANY IMPLIED
WARRANTIES OR CONDITIONS OF TITLE, FITNESS FOR A PARTICULAR PURPOSE, 
MERCHANTABLITY OR NON-INFRINGEMENT. 
 
See the Apache Version 2.0 License for specific language governing permissions
and limitations under the License.
***************************************************************************** */

declare namespace ts {
    interface Map<T> {
        [index: string]: T;
    }
    interface FileMap<T> {
        get(fileName: string): T;
        set(fileName: string, value: T): void;
        contains(fileName: string): boolean;
        remove(fileName: string): void;
        forEachValue(f: (v: T) => void): void;
        clear(): void;
    }
    interface TextRange {
        pos: number;
        end: number;
    }
    const enum SyntaxKind {
        Unknown = 0,
        EndOfFileToken = 1,
        SingleLineCommentTrivia = 2,
        MultiLineCommentTrivia = 3,
        NewLineTrivia = 4,
        WhitespaceTrivia = 5,
        ShebangTrivia = 6,
        ConflictMarkerTrivia = 7,
        NumericLiteral = 8,
        StringLiteral = 9,
        RegularExpressionLiteral = 10,
        NoSubstitutionTemplateLiteral = 11,
        TemplateHead = 12,
        TemplateMiddle = 13,
        TemplateTail = 14,
        OpenBraceToken = 15,
        CloseBraceToken = 16,
        OpenParenToken = 17,
        CloseParenToken = 18,
        OpenBracketToken = 19,
        CloseBracketToken = 20,
        DotToken = 21,
        DotDotDotToken = 22,
        SemicolonToken = 23,
        CommaToken = 24,
        LessThanToken = 25,
        LessThanSlashToken = 26,
        GreaterThanToken = 27,
        LessThanEqualsToken = 28,
        GreaterThanEqualsToken = 29,
        EqualsEqualsToken = 30,
        ExclamationEqualsToken = 31,
        EqualsEqualsEqualsToken = 32,
        ExclamationEqualsEqualsToken = 33,
        EqualsGreaterThanToken = 34,
        PlusToken = 35,
        MinusToken = 36,
        AsteriskToken = 37,
        AsteriskAsteriskToken = 38,
        SlashToken = 39,
        PercentToken = 40,
        PlusPlusToken = 41,
        MinusMinusToken = 42,
        LessThanLessThanToken = 43,
        GreaterThanGreaterThanToken = 44,
        GreaterThanGreaterThanGreaterThanToken = 45,
        AmpersandToken = 46,
        BarToken = 47,
        CaretToken = 48,
        ExclamationToken = 49,
        TildeToken = 50,
        AmpersandAmpersandToken = 51,
        BarBarToken = 52,
        QuestionToken = 53,
        ColonToken = 54,
        AtToken = 55,
        EqualsToken = 56,
        PlusEqualsToken = 57,
        MinusEqualsToken = 58,
        AsteriskEqualsToken = 59,
        AsteriskAsteriskEqualsToken = 60,
        SlashEqualsToken = 61,
        PercentEqualsToken = 62,
        LessThanLessThanEqualsToken = 63,
        GreaterThanGreaterThanEqualsToken = 64,
        GreaterThanGreaterThanGreaterThanEqualsToken = 65,
        AmpersandEqualsToken = 66,
        BarEqualsToken = 67,
        CaretEqualsToken = 68,
        Identifier = 69,
        BreakKeyword = 70,
        CaseKeyword = 71,
        CatchKeyword = 72,
        ClassKeyword = 73,
        ConstKeyword = 74,
        ContinueKeyword = 75,
        DebuggerKeyword = 76,
        DefaultKeyword = 77,
        DeleteKeyword = 78,
        DoKeyword = 79,
        ElseKeyword = 80,
        EnumKeyword = 81,
        ExportKeyword = 82,
        ExtendsKeyword = 83,
        FalseKeyword = 84,
        FinallyKeyword = 85,
        ForKeyword = 86,
        FunctionKeyword = 87,
        IfKeyword = 88,
        ImportKeyword = 89,
        InKeyword = 90,
        InstanceOfKeyword = 91,
        NewKeyword = 92,
        NullKeyword = 93,
        ReturnKeyword = 94,
        SuperKeyword = 95,
        SwitchKeyword = 96,
        ThisKeyword = 97,
        ThrowKeyword = 98,
        TrueKeyword = 99,
        TryKeyword = 100,
        TypeOfKeyword = 101,
        VarKeyword = 102,
        VoidKeyword = 103,
        WhileKeyword = 104,
        WithKeyword = 105,
        ImplementsKeyword = 106,
        InterfaceKeyword = 107,
        LetKeyword = 108,
        PackageKeyword = 109,
        PrivateKeyword = 110,
        ProtectedKeyword = 111,
        PublicKeyword = 112,
        StaticKeyword = 113,
        YieldKeyword = 114,
        AbstractKeyword = 115,
        AsKeyword = 116,
        AnyKeyword = 117,
        AsyncKeyword = 118,
        AwaitKeyword = 119,
        BooleanKeyword = 120,
        ConstructorKeyword = 121,
        DeclareKeyword = 122,
        GetKeyword = 123,
        IsKeyword = 124,
        ModuleKeyword = 125,
        NamespaceKeyword = 126,
        RequireKeyword = 127,
        NumberKeyword = 128,
        SetKeyword = 129,
        StringKeyword = 130,
        SymbolKeyword = 131,
        TypeKeyword = 132,
        FromKeyword = 133,
        OfKeyword = 134,
        QualifiedName = 135,
        ComputedPropertyName = 136,
        TypeParameter = 137,
        Parameter = 138,
        Decorator = 139,
        PropertySignature = 140,
        PropertyDeclaration = 141,
        MethodSignature = 142,
        MethodDeclaration = 143,
        Constructor = 144,
        GetAccessor = 145,
        SetAccessor = 146,
        CallSignature = 147,
        ConstructSignature = 148,
        IndexSignature = 149,
        TypePredicate = 150,
        TypeReference = 151,
        FunctionType = 152,
        ConstructorType = 153,
        TypeQuery = 154,
        TypeLiteral = 155,
        ArrayType = 156,
        TupleType = 157,
        UnionType = 158,
        IntersectionType = 159,
        ParenthesizedType = 160,
        ObjectBindingPattern = 161,
        ArrayBindingPattern = 162,
        BindingElement = 163,
        ArrayLiteralExpression = 164,
        ObjectLiteralExpression = 165,
        PropertyAccessExpression = 166,
        ElementAccessExpression = 167,
        CallExpression = 168,
        NewExpression = 169,
        TaggedTemplateExpression = 170,
        TypeAssertionExpression = 171,
        ParenthesizedExpression = 172,
        FunctionExpression = 173,
        ArrowFunction = 174,
        DeleteExpression = 175,
        TypeOfExpression = 176,
        VoidExpression = 177,
        AwaitExpression = 178,
        PrefixUnaryExpression = 179,
        PostfixUnaryExpression = 180,
        BinaryExpression = 181,
        ConditionalExpression = 182,
        TemplateExpression = 183,
        YieldExpression = 184,
        SpreadElementExpression = 185,
        ClassExpression = 186,
        OmittedExpression = 187,
        ExpressionWithTypeArguments = 188,
        AsExpression = 189,
        TemplateSpan = 190,
        SemicolonClassElement = 191,
        Block = 192,
        VariableStatement = 193,
        EmptyStatement = 194,
        ExpressionStatement = 195,
        IfStatement = 196,
        DoStatement = 197,
        WhileStatement = 198,
        ForStatement = 199,
        ForInStatement = 200,
        ForOfStatement = 201,
        ContinueStatement = 202,
        BreakStatement = 203,
        ReturnStatement = 204,
        WithStatement = 205,
        SwitchStatement = 206,
        LabeledStatement = 207,
        ThrowStatement = 208,
        TryStatement = 209,
        DebuggerStatement = 210,
        VariableDeclaration = 211,
        VariableDeclarationList = 212,
        FunctionDeclaration = 213,
        ClassDeclaration = 214,
        InterfaceDeclaration = 215,
        TypeAliasDeclaration = 216,
        EnumDeclaration = 217,
        ModuleDeclaration = 218,
        ModuleBlock = 219,
        CaseBlock = 220,
        ImportEqualsDeclaration = 221,
        ImportDeclaration = 222,
        ImportClause = 223,
        NamespaceImport = 224,
        NamedImports = 225,
        ImportSpecifier = 226,
        ExportAssignment = 227,
        ExportDeclaration = 228,
        NamedExports = 229,
        ExportSpecifier = 230,
        MissingDeclaration = 231,
        ExternalModuleReference = 232,
        JsxElement = 233,
        JsxSelfClosingElement = 234,
        JsxOpeningElement = 235,
        JsxText = 236,
        JsxClosingElement = 237,
        JsxAttribute = 238,
        JsxSpreadAttribute = 239,
        JsxExpression = 240,
        CaseClause = 241,
        DefaultClause = 242,
        HeritageClause = 243,
        CatchClause = 244,
        PropertyAssignment = 245,
        ShorthandPropertyAssignment = 246,
        EnumMember = 247,
        SourceFile = 248,
        JSDocTypeExpression = 249,
        JSDocAllType = 250,
        JSDocUnknownType = 251,
        JSDocArrayType = 252,
        JSDocUnionType = 253,
        JSDocTupleType = 254,
        JSDocNullableType = 255,
        JSDocNonNullableType = 256,
        JSDocRecordType = 257,
        JSDocRecordMember = 258,
        JSDocTypeReference = 259,
        JSDocOptionalType = 260,
        JSDocFunctionType = 261,
        JSDocVariadicType = 262,
        JSDocConstructorType = 263,
        JSDocThisType = 264,
        JSDocComment = 265,
        JSDocTag = 266,
        JSDocParameterTag = 267,
        JSDocReturnTag = 268,
        JSDocTypeTag = 269,
        JSDocTemplateTag = 270,
        SyntaxList = 271,
        Count = 272,
        FirstAssignment = 56,
        LastAssignment = 68,
        FirstReservedWord = 70,
        LastReservedWord = 105,
        FirstKeyword = 70,
        LastKeyword = 134,
        FirstFutureReservedWord = 106,
        LastFutureReservedWord = 114,
        FirstTypeNode = 151,
        LastTypeNode = 160,
        FirstPunctuation = 15,
        LastPunctuation = 68,
        FirstToken = 0,
        LastToken = 134,
        FirstTriviaToken = 2,
        LastTriviaToken = 7,
        FirstLiteralToken = 8,
        LastLiteralToken = 11,
        FirstTemplateToken = 11,
        LastTemplateToken = 14,
        FirstBinaryOperator = 25,
        LastBinaryOperator = 68,
        FirstNode = 135,
    }
    const enum NodeFlags {
        Export = 1,
        Ambient = 2,
        Public = 16,
        Private = 32,
        Protected = 64,
        Static = 128,
        Abstract = 256,
        Async = 512,
        Default = 1024,
        MultiLine = 2048,
        Synthetic = 4096,
        DeclarationFile = 8192,
        Let = 16384,
        Const = 32768,
        OctalLiteral = 65536,
        Namespace = 131072,
        ExportContext = 262144,
        ContainsThis = 524288,
        Modifier = 2035,
        AccessibilityModifier = 112,
        BlockScoped = 49152,
    }
    const enum JsxFlags {
        None = 0,
        IntrinsicNamedElement = 1,
        IntrinsicIndexedElement = 2,
        ClassElement = 4,
        UnknownElement = 8,
        IntrinsicElement = 3,
    }
    interface Node extends TextRange {
        kind: SyntaxKind;
        flags: NodeFlags;
        decorators?: NodeArray<Decorator>;
        modifiers?: ModifiersArray;
        parent?: Node;
    }
    interface NodeArray<T> extends Array<T>, TextRange {
        hasTrailingComma?: boolean;
    }
    interface ModifiersArray extends NodeArray<Node> {
        flags: number;
    }
    interface Identifier extends PrimaryExpression {
        text: string;
        originalKeywordKind?: SyntaxKind;
    }
    interface QualifiedName extends Node {
        left: EntityName;
        right: Identifier;
    }
    type EntityName = Identifier | QualifiedName;
    type DeclarationName = Identifier | LiteralExpression | ComputedPropertyName | BindingPattern;
    interface Declaration extends Node {
        _declarationBrand: any;
        name?: DeclarationName;
    }
    interface ComputedPropertyName extends Node {
        expression: Expression;
    }
    interface Decorator extends Node {
        expression: LeftHandSideExpression;
    }
    interface TypeParameterDeclaration extends Declaration {
        name: Identifier;
        constraint?: TypeNode;
        expression?: Expression;
    }
    interface SignatureDeclaration extends Declaration {
        typeParameters?: NodeArray<TypeParameterDeclaration>;
        parameters: NodeArray<ParameterDeclaration>;
        type?: TypeNode;
    }
    interface VariableDeclaration extends Declaration {
        parent?: VariableDeclarationList;
        name: Identifier | BindingPattern;
        type?: TypeNode;
        initializer?: Expression;
    }
    interface VariableDeclarationList extends Node {
        declarations: NodeArray<VariableDeclaration>;
    }
    interface ParameterDeclaration extends Declaration {
        dotDotDotToken?: Node;
        name: Identifier | BindingPattern;
        questionToken?: Node;
        type?: TypeNode;
        initializer?: Expression;
    }
    interface BindingElement extends Declaration {
        propertyName?: Identifier;
        dotDotDotToken?: Node;
        name: Identifier | BindingPattern;
        initializer?: Expression;
    }
    interface PropertyDeclaration extends Declaration, ClassElement {
        name: DeclarationName;
        questionToken?: Node;
        type?: TypeNode;
        initializer?: Expression;
    }
    interface ObjectLiteralElement extends Declaration {
        _objectLiteralBrandBrand: any;
    }
    interface PropertyAssignment extends ObjectLiteralElement {
        _propertyAssignmentBrand: any;
        name: DeclarationName;
        questionToken?: Node;
        initializer: Expression;
    }
    interface ShorthandPropertyAssignment extends ObjectLiteralElement {
        name: Identifier;
        questionToken?: Node;
        equalsToken?: Node;
        objectAssignmentInitializer?: Expression;
    }
    interface VariableLikeDeclaration extends Declaration {
        propertyName?: Identifier;
        dotDotDotToken?: Node;
        name: DeclarationName;
        questionToken?: Node;
        type?: TypeNode;
        initializer?: Expression;
    }
    interface BindingPattern extends Node {
        elements: NodeArray<BindingElement>;
    }
    /**
     * Several node kinds share function-like features such as a signature,
     * a name, and a body. These nodes should extend FunctionLikeDeclaration.
     * Examples:
     * - FunctionDeclaration
     * - MethodDeclaration
     * - AccessorDeclaration
     */
    interface FunctionLikeDeclaration extends SignatureDeclaration {
        _functionLikeDeclarationBrand: any;
        asteriskToken?: Node;
        questionToken?: Node;
        body?: Block | Expression;
    }
    interface FunctionDeclaration extends FunctionLikeDeclaration, Statement {
        name?: Identifier;
        body?: Block;
    }
    interface MethodDeclaration extends FunctionLikeDeclaration, ClassElement, ObjectLiteralElement {
        body?: Block;
    }
    interface ConstructorDeclaration extends FunctionLikeDeclaration, ClassElement {
        body?: Block;
    }
    interface SemicolonClassElement extends ClassElement {
        _semicolonClassElementBrand: any;
    }
    interface AccessorDeclaration extends FunctionLikeDeclaration, ClassElement, ObjectLiteralElement {
        _accessorDeclarationBrand: any;
        body: Block;
    }
    interface IndexSignatureDeclaration extends SignatureDeclaration, ClassElement {
        _indexSignatureDeclarationBrand: any;
    }
    interface TypeNode extends Node {
        _typeNodeBrand: any;
    }
    interface FunctionOrConstructorTypeNode extends TypeNode, SignatureDeclaration {
        _functionOrConstructorTypeNodeBrand: any;
    }
    interface TypeReferenceNode extends TypeNode {
        typeName: EntityName;
        typeArguments?: NodeArray<TypeNode>;
    }
    interface TypePredicateNode extends TypeNode {
        parameterName: Identifier;
        type: TypeNode;
    }
    interface TypeQueryNode extends TypeNode {
        exprName: EntityName;
    }
    interface TypeLiteralNode extends TypeNode, Declaration {
        members: NodeArray<Node>;
    }
    interface ArrayTypeNode extends TypeNode {
        elementType: TypeNode;
    }
    interface TupleTypeNode extends TypeNode {
        elementTypes: NodeArray<TypeNode>;
    }
    interface UnionOrIntersectionTypeNode extends TypeNode {
        types: NodeArray<TypeNode>;
    }
    interface UnionTypeNode extends UnionOrIntersectionTypeNode {
    }
    interface IntersectionTypeNode extends UnionOrIntersectionTypeNode {
    }
    interface ParenthesizedTypeNode extends TypeNode {
        type: TypeNode;
    }
    interface StringLiteral extends LiteralExpression, TypeNode {
        _stringLiteralBrand: any;
    }
    interface Expression extends Node {
        _expressionBrand: any;
        contextualType?: Type;
    }
    interface UnaryExpression extends Expression {
        _unaryExpressionBrand: any;
    }
    interface IncrementExpression extends UnaryExpression {
        _incrementExpressionBrand: any;
    }
    interface PrefixUnaryExpression extends IncrementExpression {
        operator: SyntaxKind;
        operand: UnaryExpression;
    }
    interface PostfixUnaryExpression extends IncrementExpression {
        operand: LeftHandSideExpression;
        operator: SyntaxKind;
    }
    interface PostfixExpression extends UnaryExpression {
        _postfixExpressionBrand: any;
    }
    interface LeftHandSideExpression extends IncrementExpression {
        _leftHandSideExpressionBrand: any;
    }
    interface MemberExpression extends LeftHandSideExpression {
        _memberExpressionBrand: any;
    }
    interface PrimaryExpression extends MemberExpression {
        _primaryExpressionBrand: any;
    }
    interface DeleteExpression extends UnaryExpression {
        expression: UnaryExpression;
    }
    interface TypeOfExpression extends UnaryExpression {
        expression: UnaryExpression;
    }
    interface VoidExpression extends UnaryExpression {
        expression: UnaryExpression;
    }
    interface AwaitExpression extends UnaryExpression {
        expression: UnaryExpression;
    }
    interface YieldExpression extends Expression {
        asteriskToken?: Node;
        expression?: Expression;
    }
    interface BinaryExpression extends Expression, Declaration {
        left: Expression;
        operatorToken: Node;
        right: Expression;
    }
    interface ConditionalExpression extends Expression {
        condition: Expression;
        questionToken: Node;
        whenTrue: Expression;
        colonToken: Node;
        whenFalse: Expression;
    }
    interface FunctionExpression extends PrimaryExpression, FunctionLikeDeclaration {
        name?: Identifier;
        body: Block | Expression;
    }
    interface ArrowFunction extends Expression, FunctionLikeDeclaration {
        equalsGreaterThanToken: Node;
    }
    interface LiteralExpression extends PrimaryExpression {
        text: string;
        isUnterminated?: boolean;
        hasExtendedUnicodeEscape?: boolean;
    }
    interface TemplateExpression extends PrimaryExpression {
        head: LiteralExpression;
        templateSpans: NodeArray<TemplateSpan>;
    }
    interface TemplateSpan extends Node {
        expression: Expression;
        literal: LiteralExpression;
    }
    interface ParenthesizedExpression extends PrimaryExpression {
        expression: Expression;
    }
    interface ArrayLiteralExpression extends PrimaryExpression {
        elements: NodeArray<Expression>;
    }
    interface SpreadElementExpression extends Expression {
        expression: Expression;
    }
    interface ObjectLiteralExpression extends PrimaryExpression, Declaration {
        properties: NodeArray<ObjectLiteralElement>;
    }
    interface PropertyAccessExpression extends MemberExpression, Declaration {
        expression: LeftHandSideExpression;
        dotToken: Node;
        name: Identifier;
    }
    interface ElementAccessExpression extends MemberExpression {
        expression: LeftHandSideExpression;
        argumentExpression?: Expression;
    }
    interface CallExpression extends LeftHandSideExpression {
        expression: LeftHandSideExpression;
        typeArguments?: NodeArray<TypeNode>;
        arguments: NodeArray<Expression>;
    }
    interface ExpressionWithTypeArguments extends TypeNode {
        expression: LeftHandSideExpression;
        typeArguments?: NodeArray<TypeNode>;
    }
    interface NewExpression extends CallExpression, PrimaryExpression {
    }
    interface TaggedTemplateExpression extends MemberExpression {
        tag: LeftHandSideExpression;
        template: LiteralExpression | TemplateExpression;
    }
    type CallLikeExpression = CallExpression | NewExpression | TaggedTemplateExpression | Decorator;
    interface AsExpression extends Expression {
        expression: Expression;
        type: TypeNode;
    }
    interface TypeAssertion extends UnaryExpression {
        type: TypeNode;
        expression: UnaryExpression;
    }
    type AssertionExpression = TypeAssertion | AsExpression;
    interface JsxElement extends PrimaryExpression {
        openingElement: JsxOpeningElement;
        children: NodeArray<JsxChild>;
        closingElement: JsxClosingElement;
    }
    interface JsxOpeningElement extends Expression {
        _openingElementBrand?: any;
        tagName: EntityName;
        attributes: NodeArray<JsxAttribute | JsxSpreadAttribute>;
    }
    interface JsxSelfClosingElement extends PrimaryExpression, JsxOpeningElement {
        _selfClosingElementBrand?: any;
    }
    type JsxOpeningLikeElement = JsxSelfClosingElement | JsxOpeningElement;
    interface JsxAttribute extends Node {
        name: Identifier;
        initializer?: Expression;
    }
    interface JsxSpreadAttribute extends Node {
        expression: Expression;
    }
    interface JsxClosingElement extends Node {
        tagName: EntityName;
    }
    interface JsxExpression extends Expression {
        expression?: Expression;
    }
    interface JsxText extends Node {
        _jsxTextExpressionBrand: any;
    }
    type JsxChild = JsxText | JsxExpression | JsxElement | JsxSelfClosingElement;
    interface Statement extends Node {
        _statementBrand: any;
    }
    interface Block extends Statement {
        statements: NodeArray<Statement>;
    }
    interface VariableStatement extends Statement {
        declarationList: VariableDeclarationList;
    }
    interface ExpressionStatement extends Statement {
        expression: Expression;
    }
    interface IfStatement extends Statement {
        expression: Expression;
        thenStatement: Statement;
        elseStatement?: Statement;
    }
    interface IterationStatement extends Statement {
        statement: Statement;
    }
    interface DoStatement extends IterationStatement {
        expression: Expression;
    }
    interface WhileStatement extends IterationStatement {
        expression: Expression;
    }
    interface ForStatement extends IterationStatement {
        initializer?: VariableDeclarationList | Expression;
        condition?: Expression;
        incrementor?: Expression;
    }
    interface ForInStatement extends IterationStatement {
        initializer: VariableDeclarationList | Expression;
        expression: Expression;
    }
    interface ForOfStatement extends IterationStatement {
        initializer: VariableDeclarationList | Expression;
        expression: Expression;
    }
    interface BreakOrContinueStatement extends Statement {
        label?: Identifier;
    }
    interface ReturnStatement extends Statement {
        expression?: Expression;
    }
    interface WithStatement extends Statement {
        expression: Expression;
        statement: Statement;
    }
    interface SwitchStatement extends Statement {
        expression: Expression;
        caseBlock: CaseBlock;
    }
    interface CaseBlock extends Node {
        clauses: NodeArray<CaseOrDefaultClause>;
    }
    interface CaseClause extends Node {
        expression?: Expression;
        statements: NodeArray<Statement>;
    }
    interface DefaultClause extends Node {
        statements: NodeArray<Statement>;
    }
    type CaseOrDefaultClause = CaseClause | DefaultClause;
    interface LabeledStatement extends Statement {
        label: Identifier;
        statement: Statement;
    }
    interface ThrowStatement extends Statement {
        expression: Expression;
    }
    interface TryStatement extends Statement {
        tryBlock: Block;
        catchClause?: CatchClause;
        finallyBlock?: Block;
    }
    interface CatchClause extends Node {
        variableDeclaration: VariableDeclaration;
        block: Block;
    }
    interface ClassLikeDeclaration extends Declaration {
        name?: Identifier;
        typeParameters?: NodeArray<TypeParameterDeclaration>;
        heritageClauses?: NodeArray<HeritageClause>;
        members: NodeArray<ClassElement>;
    }
    interface ClassDeclaration extends ClassLikeDeclaration, Statement {
    }
    interface ClassExpression extends ClassLikeDeclaration, PrimaryExpression {
    }
    interface ClassElement extends Declaration {
        _classElementBrand: any;
    }
    interface InterfaceDeclaration extends Declaration, Statement {
        name: Identifier;
        typeParameters?: NodeArray<TypeParameterDeclaration>;
        heritageClauses?: NodeArray<HeritageClause>;
        members: NodeArray<Declaration>;
    }
    interface HeritageClause extends Node {
        token: SyntaxKind;
        types?: NodeArray<ExpressionWithTypeArguments>;
    }
    interface TypeAliasDeclaration extends Declaration, Statement {
        name: Identifier;
        typeParameters?: NodeArray<TypeParameterDeclaration>;
        type: TypeNode;
    }
    interface EnumMember extends Declaration {
        name: DeclarationName;
        initializer?: Expression;
    }
    interface EnumDeclaration extends Declaration, Statement {
        name: Identifier;
        members: NodeArray<EnumMember>;
    }
    interface ModuleDeclaration extends Declaration, Statement {
        name: Identifier | LiteralExpression;
        body: ModuleBlock | ModuleDeclaration;
    }
    interface ModuleBlock extends Node, Statement {
        statements: NodeArray<Statement>;
    }
    interface ImportEqualsDeclaration extends Declaration, Statement {
        name: Identifier;
        moduleReference: EntityName | ExternalModuleReference;
    }
    interface ExternalModuleReference extends Node {
        expression?: Expression;
    }
    interface ImportDeclaration extends Statement {
        importClause?: ImportClause;
        moduleSpecifier: Expression;
    }
    interface ImportClause extends Declaration {
        name?: Identifier;
        namedBindings?: NamespaceImport | NamedImports;
    }
    interface NamespaceImport extends Declaration {
        name: Identifier;
    }
    interface ExportDeclaration extends Declaration, Statement {
        exportClause?: NamedExports;
        moduleSpecifier?: Expression;
    }
    interface NamedImportsOrExports extends Node {
        elements: NodeArray<ImportOrExportSpecifier>;
    }
    type NamedImports = NamedImportsOrExports;
    type NamedExports = NamedImportsOrExports;
    interface ImportOrExportSpecifier extends Declaration {
        propertyName?: Identifier;
        name: Identifier;
    }
    type ImportSpecifier = ImportOrExportSpecifier;
    type ExportSpecifier = ImportOrExportSpecifier;
    interface ExportAssignment extends Declaration, Statement {
        isExportEquals?: boolean;
        expression: Expression;
    }
    interface FileReference extends TextRange {
        fileName: string;
    }
    interface CommentRange extends TextRange {
        hasTrailingNewLine?: boolean;
        kind: SyntaxKind;
    }
    interface JSDocTypeExpression extends Node {
        type: JSDocType;
    }
    interface JSDocType extends TypeNode {
        _jsDocTypeBrand: any;
    }
    interface JSDocAllType extends JSDocType {
        _JSDocAllTypeBrand: any;
    }
    interface JSDocUnknownType extends JSDocType {
        _JSDocUnknownTypeBrand: any;
    }
    interface JSDocArrayType extends JSDocType {
        elementType: JSDocType;
    }
    interface JSDocUnionType extends JSDocType {
        types: NodeArray<JSDocType>;
    }
    interface JSDocTupleType extends JSDocType {
        types: NodeArray<JSDocType>;
    }
    interface JSDocNonNullableType extends JSDocType {
        type: JSDocType;
    }
    interface JSDocNullableType extends JSDocType {
        type: JSDocType;
    }
    interface JSDocRecordType extends JSDocType, TypeLiteralNode {
        members: NodeArray<JSDocRecordMember>;
    }
    interface JSDocTypeReference extends JSDocType {
        name: EntityName;
        typeArguments: NodeArray<JSDocType>;
    }
    interface JSDocOptionalType extends JSDocType {
        type: JSDocType;
    }
    interface JSDocFunctionType extends JSDocType, SignatureDeclaration {
        parameters: NodeArray<ParameterDeclaration>;
        type: JSDocType;
    }
    interface JSDocVariadicType extends JSDocType {
        type: JSDocType;
    }
    interface JSDocConstructorType extends JSDocType {
        type: JSDocType;
    }
    interface JSDocThisType extends JSDocType {
        type: JSDocType;
    }
    interface JSDocRecordMember extends PropertyDeclaration {
        name: Identifier | LiteralExpression;
        type?: JSDocType;
    }
    interface JSDocComment extends Node {
        tags: NodeArray<JSDocTag>;
    }
    interface JSDocTag extends Node {
        atToken: Node;
        tagName: Identifier;
    }
    interface JSDocTemplateTag extends JSDocTag {
        typeParameters: NodeArray<TypeParameterDeclaration>;
    }
    interface JSDocReturnTag extends JSDocTag {
        typeExpression: JSDocTypeExpression;
    }
    interface JSDocTypeTag extends JSDocTag {
        typeExpression: JSDocTypeExpression;
    }
    interface JSDocParameterTag extends JSDocTag {
        preParameterName?: Identifier;
        typeExpression?: JSDocTypeExpression;
        postParameterName?: Identifier;
        isBracketed: boolean;
    }
    interface SourceFile extends Declaration {
        statements: NodeArray<Statement>;
        endOfFileToken: Node;
        fileName: string;
        text: string;
        amdDependencies: {
            path: string;
            name: string;
        }[];
        moduleName: string;
        referencedFiles: FileReference[];
        languageVariant: LanguageVariant;
        /**
         * lib.d.ts should have a reference comment like
         *
         *  /// <reference no-default-lib="true"/>
         *
         * If any other file has this comment, it signals not to include lib.d.ts
         * because this containing file is intended to act as a default library.
         */
        hasNoDefaultLib: boolean;
        languageVersion: ScriptTarget;
    }
    interface ScriptReferenceHost {
        getCompilerOptions(): CompilerOptions;
        getSourceFile(fileName: string): SourceFile;
        getCurrentDirectory(): string;
    }
    interface ParseConfigHost extends ModuleResolutionHost {
        readDirectory(rootDir: string, extension: string, exclude: string[]): string[];
    }
    interface WriteFileCallback {
        (fileName: string, data: string, writeByteOrderMark: boolean, onError?: (message: string) => void): void;
    }
    class OperationCanceledException {
    }
    interface CancellationToken {
        isCancellationRequested(): boolean;
        /** @throws OperationCanceledException if isCancellationRequested is true */
        throwIfCancellationRequested(): void;
    }
    interface Program extends ScriptReferenceHost {
        /**
         * Get a list of root file names that were passed to a 'createProgram'
         */
        getRootFileNames(): string[];
        /**
         * Get a list of files in the program
         */
        getSourceFiles(): SourceFile[];
        /**
         * Emits the JavaScript and declaration files.  If targetSourceFile is not specified, then
         * the JavaScript and declaration files will be produced for all the files in this program.
         * If targetSourceFile is specified, then only the JavaScript and declaration for that
         * specific file will be generated.
         *
         * If writeFile is not specified then the writeFile callback from the compiler host will be
         * used for writing the JavaScript and declaration files.  Otherwise, the writeFile parameter
         * will be invoked when writing the JavaScript and declaration files.
         */
        emit(targetSourceFile?: SourceFile, writeFile?: WriteFileCallback, cancellationToken?: CancellationToken): EmitResult;
        getOptionsDiagnostics(cancellationToken?: CancellationToken): Diagnostic[];
        getGlobalDiagnostics(cancellationToken?: CancellationToken): Diagnostic[];
        getSyntacticDiagnostics(sourceFile?: SourceFile, cancellationToken?: CancellationToken): Diagnostic[];
        getSemanticDiagnostics(sourceFile?: SourceFile, cancellationToken?: CancellationToken): Diagnostic[];
        getDeclarationDiagnostics(sourceFile?: SourceFile, cancellationToken?: CancellationToken): Diagnostic[];
        /**
         * Gets a type checker that can be used to semantically analyze source fils in the program.
         */
        getTypeChecker(): TypeChecker;
    }
    interface SourceMapSpan {
        /** Line number in the .js file. */
        emittedLine: number;
        /** Column number in the .js file. */
        emittedColumn: number;
        /** Line number in the .ts file. */
        sourceLine: number;
        /** Column number in the .ts file. */
        sourceColumn: number;
        /** Optional name (index into names array) associated with this span. */
        nameIndex?: number;
        /** .ts file (index into sources array) associated with this span */
        sourceIndex: number;
    }
    interface SourceMapData {
        sourceMapFilePath: string;
        jsSourceMappingURL: string;
        sourceMapFile: string;
        sourceMapSourceRoot: string;
        sourceMapSources: string[];
        sourceMapSourcesContent?: string[];
        inputSourceFileNames: string[];
        sourceMapNames?: string[];
        sourceMapMappings: string;
        sourceMapDecodedMappings: SourceMapSpan[];
    }
    /** Return code used by getEmitOutput function to indicate status of the function */
    enum ExitStatus {
        Success = 0,
        DiagnosticsPresent_OutputsSkipped = 1,
        DiagnosticsPresent_OutputsGenerated = 2,
    }
    interface EmitResult {
        emitSkipped: boolean;
        diagnostics: Diagnostic[];
    }
    interface TypeChecker {
        getTypeOfSymbolAtLocation(symbol: Symbol, node: Node): Type;
        getDeclaredTypeOfSymbol(symbol: Symbol): Type;
        getPropertiesOfType(type: Type): Symbol[];
        getPropertyOfType(type: Type, propertyName: string): Symbol;
        getSignaturesOfType(type: Type, kind: SignatureKind): Signature[];
        getIndexTypeOfType(type: Type, kind: IndexKind): Type;
        getBaseTypes(type: InterfaceType): ObjectType[];
        getReturnTypeOfSignature(signature: Signature): Type;
        getSymbolsInScope(location: Node, meaning: SymbolFlags): Symbol[];
        getSymbolAtLocation(node: Node): Symbol;
        getShorthandAssignmentValueSymbol(location: Node): Symbol;
        getTypeAtLocation(node: Node): Type;
        typeToString(type: Type, enclosingDeclaration?: Node, flags?: TypeFormatFlags): string;
        symbolToString(symbol: Symbol, enclosingDeclaration?: Node, meaning?: SymbolFlags): string;
        getSymbolDisplayBuilder(): SymbolDisplayBuilder;
        getFullyQualifiedName(symbol: Symbol): string;
        getAugmentedPropertiesOfType(type: Type): Symbol[];
        getRootSymbols(symbol: Symbol): Symbol[];
        getContextualType(node: Expression): Type;
        getResolvedSignature(node: CallLikeExpression, candidatesOutArray?: Signature[]): Signature;
        getSignatureFromDeclaration(declaration: SignatureDeclaration): Signature;
        isImplementationOfOverload(node: FunctionLikeDeclaration): boolean;
        isUndefinedSymbol(symbol: Symbol): boolean;
        isArgumentsSymbol(symbol: Symbol): boolean;
        getConstantValue(node: EnumMember | PropertyAccessExpression | ElementAccessExpression): number;
        isValidPropertyAccess(node: PropertyAccessExpression | QualifiedName, propertyName: string): boolean;
        getAliasedSymbol(symbol: Symbol): Symbol;
        getExportsOfModule(moduleSymbol: Symbol): Symbol[];
        getJsxElementAttributesType(elementNode: JsxOpeningLikeElement): Type;
        getJsxIntrinsicTagNames(): Symbol[];
        isOptionalParameter(node: ParameterDeclaration): boolean;
    }
    interface SymbolDisplayBuilder {
        buildTypeDisplay(type: Type, writer: SymbolWriter, enclosingDeclaration?: Node, flags?: TypeFormatFlags): void;
        buildSymbolDisplay(symbol: Symbol, writer: SymbolWriter, enclosingDeclaration?: Node, meaning?: SymbolFlags, flags?: SymbolFormatFlags): void;
        buildSignatureDisplay(signatures: Signature, writer: SymbolWriter, enclosingDeclaration?: Node, flags?: TypeFormatFlags): void;
        buildParameterDisplay(parameter: Symbol, writer: SymbolWriter, enclosingDeclaration?: Node, flags?: TypeFormatFlags): void;
        buildTypeParameterDisplay(tp: TypeParameter, writer: SymbolWriter, enclosingDeclaration?: Node, flags?: TypeFormatFlags): void;
        buildTypeParameterDisplayFromSymbol(symbol: Symbol, writer: SymbolWriter, enclosingDeclaraiton?: Node, flags?: TypeFormatFlags): void;
        buildDisplayForParametersAndDelimiters(parameters: Symbol[], writer: SymbolWriter, enclosingDeclaration?: Node, flags?: TypeFormatFlags): void;
        buildDisplayForTypeParametersAndDelimiters(typeParameters: TypeParameter[], writer: SymbolWriter, enclosingDeclaration?: Node, flags?: TypeFormatFlags): void;
        buildReturnTypeDisplay(signature: Signature, writer: SymbolWriter, enclosingDeclaration?: Node, flags?: TypeFormatFlags): void;
    }
    interface SymbolWriter {
        writeKeyword(text: string): void;
        writeOperator(text: string): void;
        writePunctuation(text: string): void;
        writeSpace(text: string): void;
        writeStringLiteral(text: string): void;
        writeParameter(text: string): void;
        writeSymbol(text: string, symbol: Symbol): void;
        writeLine(): void;
        increaseIndent(): void;
        decreaseIndent(): void;
        clear(): void;
        trackSymbol(symbol: Symbol, enclosingDeclaration?: Node, meaning?: SymbolFlags): void;
        reportInaccessibleThisError(): void;
    }
    const enum TypeFormatFlags {
        None = 0,
        WriteArrayAsGenericType = 1,
        UseTypeOfFunction = 2,
        NoTruncation = 4,
        WriteArrowStyleSignature = 8,
        WriteOwnNameForAnyLike = 16,
        WriteTypeArgumentsOfSignature = 32,
        InElementType = 64,
        UseFullyQualifiedType = 128,
    }
    const enum SymbolFormatFlags {
        None = 0,
        WriteTypeParametersOrArguments = 1,
        UseOnlyExternalAliasing = 2,
    }
    interface TypePredicate {
        parameterName: string;
        parameterIndex: number;
        type: Type;
    }
    const enum SymbolFlags {
        None = 0,
        FunctionScopedVariable = 1,
        BlockScopedVariable = 2,
        Property = 4,
        EnumMember = 8,
        Function = 16,
        Class = 32,
        Interface = 64,
        ConstEnum = 128,
        RegularEnum = 256,
        ValueModule = 512,
        NamespaceModule = 1024,
        TypeLiteral = 2048,
        ObjectLiteral = 4096,
        Method = 8192,
        Constructor = 16384,
        GetAccessor = 32768,
        SetAccessor = 65536,
        Signature = 131072,
        TypeParameter = 262144,
        TypeAlias = 524288,
        ExportValue = 1048576,
        ExportType = 2097152,
        ExportNamespace = 4194304,
        Alias = 8388608,
        Instantiated = 16777216,
        Merged = 33554432,
        Transient = 67108864,
        Prototype = 134217728,
        SyntheticProperty = 268435456,
        Optional = 536870912,
        ExportStar = 1073741824,
        Enum = 384,
        Variable = 3,
        Value = 107455,
        Type = 793056,
        Namespace = 1536,
        Module = 1536,
        Accessor = 98304,
        FunctionScopedVariableExcludes = 107454,
        BlockScopedVariableExcludes = 107455,
        ParameterExcludes = 107455,
        PropertyExcludes = 107455,
        EnumMemberExcludes = 107455,
        FunctionExcludes = 106927,
        ClassExcludes = 899519,
        InterfaceExcludes = 792960,
        RegularEnumExcludes = 899327,
        ConstEnumExcludes = 899967,
        ValueModuleExcludes = 106639,
        NamespaceModuleExcludes = 0,
        MethodExcludes = 99263,
        GetAccessorExcludes = 41919,
        SetAccessorExcludes = 74687,
        TypeParameterExcludes = 530912,
        TypeAliasExcludes = 793056,
        AliasExcludes = 8388608,
        ModuleMember = 8914931,
        ExportHasLocal = 944,
        HasExports = 1952,
        HasMembers = 6240,
        BlockScoped = 418,
        PropertyOrAccessor = 98308,
        Export = 7340032,
    }
    interface Symbol {
        flags: SymbolFlags;
        name: string;
        declarations?: Declaration[];
        valueDeclaration?: Declaration;
        members?: SymbolTable;
        exports?: SymbolTable;
    }
    interface SymbolTable {
        [index: string]: Symbol;
    }
    const enum TypeFlags {
        Any = 1,
        String = 2,
        Number = 4,
        Boolean = 8,
        Void = 16,
        Undefined = 32,
        Null = 64,
        Enum = 128,
        StringLiteral = 256,
        TypeParameter = 512,
        Class = 1024,
        Interface = 2048,
        Reference = 4096,
        Tuple = 8192,
        Union = 16384,
        Intersection = 32768,
        Anonymous = 65536,
        Instantiated = 131072,
        ObjectLiteral = 524288,
        ESSymbol = 16777216,
        ThisType = 33554432,
        StringLike = 258,
        NumberLike = 132,
        ObjectType = 80896,
        UnionOrIntersection = 49152,
        StructuredType = 130048,
    }
    type DestructuringPattern = BindingPattern | ObjectLiteralExpression | ArrayLiteralExpression;
    interface Type {
        flags: TypeFlags;
        symbol?: Symbol;
        pattern?: DestructuringPattern;
    }
    interface StringLiteralType extends Type {
        text: string;
    }
    interface ObjectType extends Type {
    }
    interface InterfaceType extends ObjectType {
        typeParameters: TypeParameter[];
        outerTypeParameters: TypeParameter[];
        localTypeParameters: TypeParameter[];
        thisType: TypeParameter;
    }
    interface InterfaceTypeWithDeclaredMembers extends InterfaceType {
        declaredProperties: Symbol[];
        declaredCallSignatures: Signature[];
        declaredConstructSignatures: Signature[];
        declaredStringIndexType: Type;
        declaredNumberIndexType: Type;
    }
    interface TypeReference extends ObjectType {
        target: GenericType;
        typeArguments: Type[];
    }
    interface GenericType extends InterfaceType, TypeReference {
    }
    interface TupleType extends ObjectType {
        elementTypes: Type[];
    }
    interface UnionOrIntersectionType extends Type {
        types: Type[];
    }
    interface UnionType extends UnionOrIntersectionType {
    }
    interface IntersectionType extends UnionOrIntersectionType {
    }
    interface TypeParameter extends Type {
        constraint: Type;
    }
    const enum SignatureKind {
        Call = 0,
        Construct = 1,
    }
    interface Signature {
        declaration: SignatureDeclaration;
        typeParameters: TypeParameter[];
        parameters: Symbol[];
        typePredicate?: TypePredicate;
    }
    const enum IndexKind {
        String = 0,
        Number = 1,
    }
    interface DiagnosticMessage {
        key: string;
        category: DiagnosticCategory;
        code: number;
    }
    /**
     * A linked list of formatted diagnostic messages to be used as part of a multiline message.
     * It is built from the bottom up, leaving the head to be the "main" diagnostic.
     * While it seems that DiagnosticMessageChain is structurally similar to DiagnosticMessage,
     * the difference is that messages are all preformatted in DMC.
     */
    interface DiagnosticMessageChain {
        messageText: string;
        category: DiagnosticCategory;
        code: number;
        next?: DiagnosticMessageChain;
    }
    interface Diagnostic {
        file: SourceFile;
        start: number;
        length: number;
        messageText: string | DiagnosticMessageChain;
        category: DiagnosticCategory;
        code: number;
    }
    enum DiagnosticCategory {
        Warning = 0,
        Error = 1,
        Message = 2,
    }
    const enum ModuleResolutionKind {
        Classic = 1,
        NodeJs = 2,
    }
    interface CompilerOptions {
        allowNonTsExtensions?: boolean;
        charset?: string;
        declaration?: boolean;
        diagnostics?: boolean;
        emitBOM?: boolean;
        help?: boolean;
        init?: boolean;
        inlineSourceMap?: boolean;
        inlineSources?: boolean;
        jsx?: JsxEmit;
        listFiles?: boolean;
        locale?: string;
        mapRoot?: string;
        module?: ModuleKind;
        newLine?: NewLineKind;
        noEmit?: boolean;
        noEmitHelpers?: boolean;
        noEmitOnError?: boolean;
        noErrorTruncation?: boolean;
        noImplicitAny?: boolean;
        noLib?: boolean;
        noResolve?: boolean;
        out?: string;
        outFile?: string;
        outDir?: string;
        preserveConstEnums?: boolean;
        project?: string;
        removeComments?: boolean;
        rootDir?: string;
        sourceMap?: boolean;
        sourceRoot?: string;
        suppressExcessPropertyErrors?: boolean;
        suppressImplicitAnyIndexErrors?: boolean;
        target?: ScriptTarget;
        version?: boolean;
        watch?: boolean;
        isolatedModules?: boolean;
        experimentalDecorators?: boolean;
        emitDecoratorMetadata?: boolean;
        moduleResolution?: ModuleResolutionKind;
        [option: string]: string | number | boolean;
    }
    const enum ModuleKind {
        None = 0,
        CommonJS = 1,
        AMD = 2,
        UMD = 3,
        System = 4,
        ES6 = 5,
<<<<<<< HEAD
=======
        ES2015 = 5,
>>>>>>> 28c2887d
    }
    const enum JsxEmit {
        None = 0,
        Preserve = 1,
        React = 2,
    }
    const enum NewLineKind {
        CarriageReturnLineFeed = 0,
        LineFeed = 1,
    }
    interface LineAndCharacter {
        line: number;
        character: number;
    }
    const enum ScriptTarget {
        ES3 = 0,
        ES5 = 1,
        ES6 = 2,
        ES2015 = 2,
        Latest = 2,
    }
    const enum LanguageVariant {
        Standard = 0,
        JSX = 1,
    }
    interface ParsedCommandLine {
        options: CompilerOptions;
        fileNames: string[];
        errors: Diagnostic[];
    }
    interface ModuleResolutionHost {
        fileExists(fileName: string): boolean;
        readFile(fileName: string): string;
    }
    interface ResolvedModule {
        resolvedFileName: string;
        isExternalLibraryImport?: boolean;
    }
    interface ResolvedModuleWithFailedLookupLocations {
        resolvedModule: ResolvedModule;
        failedLookupLocations: string[];
    }
    interface CompilerHost extends ModuleResolutionHost {
        getSourceFile(fileName: string, languageVersion: ScriptTarget, onError?: (message: string) => void): SourceFile;
        getCancellationToken?(): CancellationToken;
        getDefaultLibFileName(options: CompilerOptions): string;
        writeFile: WriteFileCallback;
        getCurrentDirectory(): string;
        getCanonicalFileName(fileName: string): string;
        useCaseSensitiveFileNames(): boolean;
        getNewLine(): string;
        resolveModuleNames?(moduleNames: string[], containingFile: string): ResolvedModule[];
    }
    interface TextSpan {
        start: number;
        length: number;
    }
    interface TextChangeRange {
        span: TextSpan;
        newLength: number;
    }
}
declare namespace ts {
    interface System {
        args: string[];
        newLine: string;
        useCaseSensitiveFileNames: boolean;
        write(s: string): void;
        readFile(path: string, encoding?: string): string;
        writeFile(path: string, data: string, writeByteOrderMark?: boolean): void;
<<<<<<< HEAD
        watchFile?(path: string, callback: (path: string, removed: boolean) => void): FileWatcher;
=======
        watchFile?(path: string, callback: (path: string, removed?: boolean) => void): FileWatcher;
        watchDirectory?(path: string, callback: (path: string) => void, recursive?: boolean): FileWatcher;
>>>>>>> 28c2887d
        resolvePath(path: string): string;
        fileExists(path: string): boolean;
        directoryExists(path: string): boolean;
        createDirectory(path: string): void;
        getExecutingFilePath(): string;
        getCurrentDirectory(): string;
        readDirectory(path: string, extension?: string, exclude?: string[]): string[];
        getMemoryUsage?(): number;
        exit(exitCode?: number): void;
    }
    interface FileWatcher {
        close(): void;
    }
    var sys: System;
}
declare namespace ts {
    interface ErrorCallback {
        (message: DiagnosticMessage, length: number): void;
    }
    interface Scanner {
        getStartPos(): number;
        getToken(): SyntaxKind;
        getTextPos(): number;
        getTokenPos(): number;
        getTokenText(): string;
        getTokenValue(): string;
        hasExtendedUnicodeEscape(): boolean;
        hasPrecedingLineBreak(): boolean;
        isIdentifier(): boolean;
        isReservedWord(): boolean;
        isUnterminated(): boolean;
        reScanGreaterToken(): SyntaxKind;
        reScanSlashToken(): SyntaxKind;
        reScanTemplateToken(): SyntaxKind;
        scanJsxIdentifier(): SyntaxKind;
        reScanJsxToken(): SyntaxKind;
        scanJsxToken(): SyntaxKind;
        scan(): SyntaxKind;
        setText(text: string, start?: number, length?: number): void;
        setOnError(onError: ErrorCallback): void;
        setScriptTarget(scriptTarget: ScriptTarget): void;
        setLanguageVariant(variant: LanguageVariant): void;
        setTextPos(textPos: number): void;
        lookAhead<T>(callback: () => T): T;
        tryScan<T>(callback: () => T): T;
    }
    function tokenToString(t: SyntaxKind): string;
    function getPositionOfLineAndCharacter(sourceFile: SourceFile, line: number, character: number): number;
    function getLineAndCharacterOfPosition(sourceFile: SourceFile, position: number): LineAndCharacter;
    function isWhiteSpace(ch: number): boolean;
    function isLineBreak(ch: number): boolean;
    function couldStartTrivia(text: string, pos: number): boolean;
    function getLeadingCommentRanges(text: string, pos: number): CommentRange[];
    function getTrailingCommentRanges(text: string, pos: number): CommentRange[];
    /** Optionally, get the shebang */
    function getShebang(text: string): string;
    function isIdentifierStart(ch: number, languageVersion: ScriptTarget): boolean;
    function isIdentifierPart(ch: number, languageVersion: ScriptTarget): boolean;
    function createScanner(languageVersion: ScriptTarget, skipTrivia: boolean, languageVariant?: LanguageVariant, text?: string, onError?: ErrorCallback, start?: number, length?: number): Scanner;
}
declare namespace ts {
    function getDefaultLibFileName(options: CompilerOptions): string;
    function textSpanEnd(span: TextSpan): number;
    function textSpanIsEmpty(span: TextSpan): boolean;
    function textSpanContainsPosition(span: TextSpan, position: number): boolean;
    function textSpanContainsTextSpan(span: TextSpan, other: TextSpan): boolean;
    function textSpanOverlapsWith(span: TextSpan, other: TextSpan): boolean;
    function textSpanOverlap(span1: TextSpan, span2: TextSpan): TextSpan;
    function textSpanIntersectsWithTextSpan(span: TextSpan, other: TextSpan): boolean;
    function textSpanIntersectsWith(span: TextSpan, start: number, length: number): boolean;
    function decodedTextSpanIntersectsWith(start1: number, length1: number, start2: number, length2: number): boolean;
    function textSpanIntersectsWithPosition(span: TextSpan, position: number): boolean;
    function textSpanIntersection(span1: TextSpan, span2: TextSpan): TextSpan;
    function createTextSpan(start: number, length: number): TextSpan;
    function createTextSpanFromBounds(start: number, end: number): TextSpan;
    function textChangeRangeNewSpan(range: TextChangeRange): TextSpan;
    function textChangeRangeIsUnchanged(range: TextChangeRange): boolean;
    function createTextChangeRange(span: TextSpan, newLength: number): TextChangeRange;
    let unchangedTextChangeRange: TextChangeRange;
    /**
     * Called to merge all the changes that occurred across several versions of a script snapshot
     * into a single change.  i.e. if a user keeps making successive edits to a script we will
     * have a text change from V1 to V2, V2 to V3, ..., Vn.
     *
     * This function will then merge those changes into a single change range valid between V1 and
     * Vn.
     */
    function collapseTextChangeRangesAcrossMultipleVersions(changes: TextChangeRange[]): TextChangeRange;
    function getTypeParameterOwner(d: Declaration): Declaration;
    function arrayStructurallyIsEqualTo<T>(array1: Array<T>, array2: Array<T>): boolean;
}
declare namespace ts {
    function getNodeConstructor(kind: SyntaxKind): new () => Node;
    function createNode(kind: SyntaxKind): Node;
    function forEachChild<T>(node: Node, cbNode: (node: Node) => T, cbNodeArray?: (nodes: Node[]) => T): T;
    function createSourceFile(fileName: string, sourceText: string, languageVersion: ScriptTarget, setParentNodes?: boolean): SourceFile;
    function updateSourceFile(sourceFile: SourceFile, newText: string, textChangeRange: TextChangeRange, aggressiveChecks?: boolean): SourceFile;
}
declare namespace ts {
    const version: string;
    function findConfigFile(searchPath: string): string;
    function resolveTripleslashReference(moduleName: string, containingFile: string): string;
    function resolveModuleName(moduleName: string, containingFile: string, compilerOptions: CompilerOptions, host: ModuleResolutionHost): ResolvedModuleWithFailedLookupLocations;
    function nodeModuleNameResolver(moduleName: string, containingFile: string, host: ModuleResolutionHost): ResolvedModuleWithFailedLookupLocations;
    function classicNameResolver(moduleName: string, containingFile: string, compilerOptions: CompilerOptions, host: ModuleResolutionHost): ResolvedModuleWithFailedLookupLocations;
    function createCompilerHost(options: CompilerOptions, setParentNodes?: boolean): CompilerHost;
    function getPreEmitDiagnostics(program: Program, sourceFile?: SourceFile, cancellationToken?: CancellationToken): Diagnostic[];
    function flattenDiagnosticMessageText(messageText: string | DiagnosticMessageChain, newLine: string): string;
    function createProgram(rootNames: string[], options: CompilerOptions, host?: CompilerHost, oldProgram?: Program): Program;
}
declare namespace ts {
    function parseCommandLine(commandLine: string[], readFile?: (path: string) => string): ParsedCommandLine;
    /**
      * Read tsconfig.json file
      * @param fileName The path to the config file
      */
    function readConfigFile(fileName: string, readFile: (path: string) => string): {
        config?: any;
        error?: Diagnostic;
    };
    /**
      * Parse the text of the tsconfig.json file
      * @param fileName The path to the config file
      * @param jsonText The text of the config file
      */
    function parseConfigFileTextToJson(fileName: string, jsonText: string): {
        config?: any;
        error?: Diagnostic;
    };
    /**
      * Parse the contents of a config file (tsconfig.json).
      * @param json The contents of the config file to parse
      * @param basePath A root directory to resolve relative path entries in the config
      *    file to. e.g. outDir
      */
    function parseJsonConfigFileContent(json: any, host: ParseConfigHost, basePath: string): ParsedCommandLine;
}
declare namespace ts {
    /** The version of the language service API */
    let servicesVersion: string;
    interface Node {
        getSourceFile(): SourceFile;
        getChildCount(sourceFile?: SourceFile): number;
        getChildAt(index: number, sourceFile?: SourceFile): Node;
        getChildren(sourceFile?: SourceFile): Node[];
        getStart(sourceFile?: SourceFile): number;
        getFullStart(): number;
        getEnd(): number;
        getWidth(sourceFile?: SourceFile): number;
        getFullWidth(): number;
        getLeadingTriviaWidth(sourceFile?: SourceFile): number;
        getFullText(sourceFile?: SourceFile): string;
        getText(sourceFile?: SourceFile): string;
        getFirstToken(sourceFile?: SourceFile): Node;
        getLastToken(sourceFile?: SourceFile): Node;
    }
    interface Symbol {
        getFlags(): SymbolFlags;
        getName(): string;
        getDeclarations(): Declaration[];
        getDocumentationComment(): SymbolDisplayPart[];
    }
    interface Type {
        getFlags(): TypeFlags;
        getSymbol(): Symbol;
        getProperties(): Symbol[];
        getProperty(propertyName: string): Symbol;
        getApparentProperties(): Symbol[];
        getCallSignatures(): Signature[];
        getConstructSignatures(): Signature[];
        getStringIndexType(): Type;
        getNumberIndexType(): Type;
        getBaseTypes(): ObjectType[];
    }
    interface Signature {
        getDeclaration(): SignatureDeclaration;
        getTypeParameters(): Type[];
        getParameters(): Symbol[];
        getReturnType(): Type;
        getDocumentationComment(): SymbolDisplayPart[];
    }
    interface SourceFile {
        getLineAndCharacterOfPosition(pos: number): LineAndCharacter;
        getLineStarts(): number[];
        getPositionOfLineAndCharacter(line: number, character: number): number;
        update(newText: string, textChangeRange: TextChangeRange): SourceFile;
    }
    /**
     * Represents an immutable snapshot of a script at a specified time.Once acquired, the
     * snapshot is observably immutable. i.e. the same calls with the same parameters will return
     * the same values.
     */
    interface IScriptSnapshot {
        /** Gets a portion of the script snapshot specified by [start, end). */
        getText(start: number, end: number): string;
        /** Gets the length of this script snapshot. */
        getLength(): number;
        /**
         * Gets the TextChangeRange that describe how the text changed between this text and
         * an older version.  This information is used by the incremental parser to determine
         * what sections of the script need to be re-parsed.  'undefined' can be returned if the
         * change range cannot be determined.  However, in that case, incremental parsing will
         * not happen and the entire document will be re - parsed.
         */
        getChangeRange(oldSnapshot: IScriptSnapshot): TextChangeRange;
        /** Releases all resources held by this script snapshot */
        dispose?(): void;
    }
    module ScriptSnapshot {
        function fromString(text: string): IScriptSnapshot;
    }
    interface PreProcessedFileInfo {
        referencedFiles: FileReference[];
        importedFiles: FileReference[];
        ambientExternalModules: string[];
        isLibFile: boolean;
    }
    interface HostCancellationToken {
        isCancellationRequested(): boolean;
    }
    interface LanguageServiceHost {
        getCompilationSettings(): CompilerOptions;
        getNewLine?(): string;
        getProjectVersion?(): string;
        getScriptFileNames(): string[];
        getScriptVersion(fileName: string): string;
        getScriptSnapshot(fileName: string): IScriptSnapshot;
        getLocalizedDiagnosticMessages?(): any;
        getCancellationToken?(): HostCancellationToken;
        getCurrentDirectory(): string;
        getDefaultLibFileName(options: CompilerOptions): string;
        log?(s: string): void;
        trace?(s: string): void;
        error?(s: string): void;
        useCaseSensitiveFileNames?(): boolean;
        resolveModuleNames?(moduleNames: string[], containingFile: string): ResolvedModule[];
    }
    interface LanguageService {
        cleanupSemanticCache(): void;
        getSyntacticDiagnostics(fileName: string): Diagnostic[];
        getSemanticDiagnostics(fileName: string): Diagnostic[];
        getCompilerOptionsDiagnostics(): Diagnostic[];
        /**
         * @deprecated Use getEncodedSyntacticClassifications instead.
         */
        getSyntacticClassifications(fileName: string, span: TextSpan): ClassifiedSpan[];
        /**
         * @deprecated Use getEncodedSemanticClassifications instead.
         */
        getSemanticClassifications(fileName: string, span: TextSpan): ClassifiedSpan[];
        getEncodedSyntacticClassifications(fileName: string, span: TextSpan): Classifications;
        getEncodedSemanticClassifications(fileName: string, span: TextSpan): Classifications;
        getCompletionsAtPosition(fileName: string, position: number): CompletionInfo;
        getCompletionEntryDetails(fileName: string, position: number, entryName: string): CompletionEntryDetails;
        getQuickInfoAtPosition(fileName: string, position: number): QuickInfo;
        getNameOrDottedNameSpan(fileName: string, startPos: number, endPos: number): TextSpan;
        getBreakpointStatementAtPosition(fileName: string, position: number): TextSpan;
        getSignatureHelpItems(fileName: string, position: number): SignatureHelpItems;
        getRenameInfo(fileName: string, position: number): RenameInfo;
        findRenameLocations(fileName: string, position: number, findInStrings: boolean, findInComments: boolean): RenameLocation[];
        getDefinitionAtPosition(fileName: string, position: number): DefinitionInfo[];
        getTypeDefinitionAtPosition(fileName: string, position: number): DefinitionInfo[];
        getReferencesAtPosition(fileName: string, position: number): ReferenceEntry[];
        findReferences(fileName: string, position: number): ReferencedSymbol[];
        getDocumentHighlights(fileName: string, position: number, filesToSearch: string[]): DocumentHighlights[];
        /** @deprecated */
        getOccurrencesAtPosition(fileName: string, position: number): ReferenceEntry[];
        getNavigateToItems(searchValue: string, maxResultCount?: number): NavigateToItem[];
        getNavigationBarItems(fileName: string): NavigationBarItem[];
        getOutliningSpans(fileName: string): OutliningSpan[];
        getTodoComments(fileName: string, descriptors: TodoCommentDescriptor[]): TodoComment[];
        getBraceMatchingAtPosition(fileName: string, position: number): TextSpan[];
        getIndentationAtPosition(fileName: string, position: number, options: EditorOptions): number;
        getFormattingEditsForRange(fileName: string, start: number, end: number, options: FormatCodeOptions): TextChange[];
        getFormattingEditsForDocument(fileName: string, options: FormatCodeOptions): TextChange[];
        getFormattingEditsAfterKeystroke(fileName: string, position: number, key: string, options: FormatCodeOptions): TextChange[];
        getDocCommentTemplateAtPosition(fileName: string, position: number): TextInsertion;
        getEmitOutput(fileName: string): EmitOutput;
        getProgram(): Program;
        getSourceFile(fileName: string): SourceFile;
        dispose(): void;
    }
    interface Classifications {
        spans: number[];
        endOfLineState: EndOfLineState;
    }
    interface ClassifiedSpan {
        textSpan: TextSpan;
        classificationType: string;
    }
    interface NavigationBarItem {
        text: string;
        kind: string;
        kindModifiers: string;
        spans: TextSpan[];
        childItems: NavigationBarItem[];
        indent: number;
        bolded: boolean;
        grayed: boolean;
    }
    interface TodoCommentDescriptor {
        text: string;
        priority: number;
    }
    interface TodoComment {
        descriptor: TodoCommentDescriptor;
        message: string;
        position: number;
    }
    class TextChange {
        span: TextSpan;
        newText: string;
    }
    interface TextInsertion {
        newText: string;
        /** The position in newText the caret should point to after the insertion. */
        caretOffset: number;
    }
    interface RenameLocation {
        textSpan: TextSpan;
        fileName: string;
    }
    interface ReferenceEntry {
        textSpan: TextSpan;
        fileName: string;
        isWriteAccess: boolean;
    }
    interface DocumentHighlights {
        fileName: string;
        highlightSpans: HighlightSpan[];
    }
    module HighlightSpanKind {
        const none: string;
        const definition: string;
        const reference: string;
        const writtenReference: string;
    }
    interface HighlightSpan {
        fileName?: string;
        textSpan: TextSpan;
        kind: string;
    }
    interface NavigateToItem {
        name: string;
        kind: string;
        kindModifiers: string;
        matchKind: string;
        isCaseSensitive: boolean;
        fileName: string;
        textSpan: TextSpan;
        containerName: string;
        containerKind: string;
    }
    interface EditorOptions {
        IndentSize: number;
        TabSize: number;
        NewLineCharacter: string;
        ConvertTabsToSpaces: boolean;
        IndentStyle: IndentStyle;
    }
    enum IndentStyle {
        None = 0,
        Block = 1,
        Smart = 2,
    }
    interface FormatCodeOptions extends EditorOptions {
        InsertSpaceAfterCommaDelimiter: boolean;
        InsertSpaceAfterSemicolonInForStatements: boolean;
        InsertSpaceBeforeAndAfterBinaryOperators: boolean;
        InsertSpaceAfterKeywordsInControlFlowStatements: boolean;
        InsertSpaceAfterFunctionKeywordForAnonymousFunctions: boolean;
        InsertSpaceAfterOpeningAndBeforeClosingNonemptyParenthesis: boolean;
        InsertSpaceAfterOpeningAndBeforeClosingNonemptyBrackets: boolean;
        PlaceOpenBraceOnNewLineForFunctions: boolean;
        PlaceOpenBraceOnNewLineForControlBlocks: boolean;
        [s: string]: boolean | number | string;
    }
    interface DefinitionInfo {
        fileName: string;
        textSpan: TextSpan;
        kind: string;
        name: string;
        containerKind: string;
        containerName: string;
    }
    interface ReferencedSymbol {
        definition: DefinitionInfo;
        references: ReferenceEntry[];
    }
    enum SymbolDisplayPartKind {
        aliasName = 0,
        className = 1,
        enumName = 2,
        fieldName = 3,
        interfaceName = 4,
        keyword = 5,
        lineBreak = 6,
        numericLiteral = 7,
        stringLiteral = 8,
        localName = 9,
        methodName = 10,
        moduleName = 11,
        operator = 12,
        parameterName = 13,
        propertyName = 14,
        punctuation = 15,
        space = 16,
        text = 17,
        typeParameterName = 18,
        enumMemberName = 19,
        functionName = 20,
        regularExpressionLiteral = 21,
    }
    interface SymbolDisplayPart {
        text: string;
        kind: string;
    }
    interface QuickInfo {
        kind: string;
        kindModifiers: string;
        textSpan: TextSpan;
        displayParts: SymbolDisplayPart[];
        documentation: SymbolDisplayPart[];
    }
    interface RenameInfo {
        canRename: boolean;
        localizedErrorMessage: string;
        displayName: string;
        fullDisplayName: string;
        kind: string;
        kindModifiers: string;
        triggerSpan: TextSpan;
    }
    interface SignatureHelpParameter {
        name: string;
        documentation: SymbolDisplayPart[];
        displayParts: SymbolDisplayPart[];
        isOptional: boolean;
    }
    /**
     * Represents a single signature to show in signature help.
     * The id is used for subsequent calls into the language service to ask questions about the
     * signature help item in the context of any documents that have been updated.  i.e. after
     * an edit has happened, while signature help is still active, the host can ask important
     * questions like 'what parameter is the user currently contained within?'.
     */
    interface SignatureHelpItem {
        isVariadic: boolean;
        prefixDisplayParts: SymbolDisplayPart[];
        suffixDisplayParts: SymbolDisplayPart[];
        separatorDisplayParts: SymbolDisplayPart[];
        parameters: SignatureHelpParameter[];
        documentation: SymbolDisplayPart[];
    }
    /**
     * Represents a set of signature help items, and the preferred item that should be selected.
     */
    interface SignatureHelpItems {
        items: SignatureHelpItem[];
        applicableSpan: TextSpan;
        selectedItemIndex: number;
        argumentIndex: number;
        argumentCount: number;
    }
    interface CompletionInfo {
        isMemberCompletion: boolean;
        isNewIdentifierLocation: boolean;
        entries: CompletionEntry[];
    }
    interface CompletionEntry {
        name: string;
        kind: string;
        kindModifiers: string;
        sortText: string;
    }
    interface CompletionEntryDetails {
        name: string;
        kind: string;
        kindModifiers: string;
        displayParts: SymbolDisplayPart[];
        documentation: SymbolDisplayPart[];
    }
    interface OutliningSpan {
        /** The span of the document to actually collapse. */
        textSpan: TextSpan;
        /** The span of the document to display when the user hovers over the collapsed span. */
        hintSpan: TextSpan;
        /** The text to display in the editor for the collapsed region. */
        bannerText: string;
        /**
          * Whether or not this region should be automatically collapsed when
          * the 'Collapse to Definitions' command is invoked.
          */
        autoCollapse: boolean;
    }
    interface EmitOutput {
        outputFiles: OutputFile[];
        emitSkipped: boolean;
    }
    const enum OutputFileType {
        JavaScript = 0,
        SourceMap = 1,
        Declaration = 2,
    }
    interface OutputFile {
        name: string;
        writeByteOrderMark: boolean;
        text: string;
    }
    const enum EndOfLineState {
        None = 0,
        InMultiLineCommentTrivia = 1,
        InSingleQuoteStringLiteral = 2,
        InDoubleQuoteStringLiteral = 3,
        InTemplateHeadOrNoSubstitutionTemplate = 4,
        InTemplateMiddleOrTail = 5,
        InTemplateSubstitutionPosition = 6,
    }
    enum TokenClass {
        Punctuation = 0,
        Keyword = 1,
        Operator = 2,
        Comment = 3,
        Whitespace = 4,
        Identifier = 5,
        NumberLiteral = 6,
        StringLiteral = 7,
        RegExpLiteral = 8,
    }
    interface ClassificationResult {
        finalLexState: EndOfLineState;
        entries: ClassificationInfo[];
    }
    interface ClassificationInfo {
        length: number;
        classification: TokenClass;
    }
    interface Classifier {
        /**
         * Gives lexical classifications of tokens on a line without any syntactic context.
         * For instance, a token consisting of the text 'string' can be either an identifier
         * named 'string' or the keyword 'string', however, because this classifier is not aware,
         * it relies on certain heuristics to give acceptable results. For classifications where
         * speed trumps accuracy, this function is preferable; however, for true accuracy, the
         * syntactic classifier is ideal. In fact, in certain editing scenarios, combining the
         * lexical, syntactic, and semantic classifiers may issue the best user experience.
         *
         * @param text                      The text of a line to classify.
         * @param lexState                  The state of the lexical classifier at the end of the previous line.
         * @param syntacticClassifierAbsent Whether the client is *not* using a syntactic classifier.
         *                                  If there is no syntactic classifier (syntacticClassifierAbsent=true),
         *                                  certain heuristics may be used in its place; however, if there is a
         *                                  syntactic classifier (syntacticClassifierAbsent=false), certain
         *                                  classifications which may be incorrectly categorized will be given
         *                                  back as Identifiers in order to allow the syntactic classifier to
         *                                  subsume the classification.
         * @deprecated Use getLexicalClassifications instead.
         */
        getClassificationsForLine(text: string, lexState: EndOfLineState, syntacticClassifierAbsent: boolean): ClassificationResult;
        getEncodedLexicalClassifications(text: string, endOfLineState: EndOfLineState, syntacticClassifierAbsent: boolean): Classifications;
    }
    /**
      * The document registry represents a store of SourceFile objects that can be shared between
      * multiple LanguageService instances. A LanguageService instance holds on the SourceFile (AST)
      * of files in the context.
      * SourceFile objects account for most of the memory usage by the language service. Sharing
      * the same DocumentRegistry instance between different instances of LanguageService allow
      * for more efficient memory utilization since all projects will share at least the library
      * file (lib.d.ts).
      *
      * A more advanced use of the document registry is to serialize sourceFile objects to disk
      * and re-hydrate them when needed.
      *
      * To create a default DocumentRegistry, use createDocumentRegistry to create one, and pass it
      * to all subsequent createLanguageService calls.
      */
    interface DocumentRegistry {
        /**
          * Request a stored SourceFile with a given fileName and compilationSettings.
          * The first call to acquire will call createLanguageServiceSourceFile to generate
          * the SourceFile if was not found in the registry.
          *
          * @param fileName The name of the file requested
          * @param compilationSettings Some compilation settings like target affects the
          * shape of a the resulting SourceFile. This allows the DocumentRegistry to store
          * multiple copies of the same file for different compilation settings.
          * @parm scriptSnapshot Text of the file. Only used if the file was not found
          * in the registry and a new one was created.
          * @parm version Current version of the file. Only used if the file was not found
          * in the registry and a new one was created.
          */
        acquireDocument(fileName: string, compilationSettings: CompilerOptions, scriptSnapshot: IScriptSnapshot, version: string): SourceFile;
        /**
          * Request an updated version of an already existing SourceFile with a given fileName
          * and compilationSettings. The update will in-turn call updateLanguageServiceSourceFile
          * to get an updated SourceFile.
          *
          * @param fileName The name of the file requested
          * @param compilationSettings Some compilation settings like target affects the
          * shape of a the resulting SourceFile. This allows the DocumentRegistry to store
          * multiple copies of the same file for different compilation settings.
          * @param scriptSnapshot Text of the file.
          * @param version Current version of the file.
          */
        updateDocument(fileName: string, compilationSettings: CompilerOptions, scriptSnapshot: IScriptSnapshot, version: string): SourceFile;
        /**
          * Informs the DocumentRegistry that a file is not needed any longer.
          *
          * Note: It is not allowed to call release on a SourceFile that was not acquired from
          * this registry originally.
          *
          * @param fileName The name of the file to be released
          * @param compilationSettings The compilation settings used to acquire the file
          */
        releaseDocument(fileName: string, compilationSettings: CompilerOptions): void;
        reportStats(): string;
    }
    module ScriptElementKind {
        const unknown: string;
        const warning: string;
        const keyword: string;
        const scriptElement: string;
        const moduleElement: string;
        const classElement: string;
        const localClassElement: string;
        const interfaceElement: string;
        const typeElement: string;
        const enumElement: string;
        const variableElement: string;
        const localVariableElement: string;
        const functionElement: string;
        const localFunctionElement: string;
        const memberFunctionElement: string;
        const memberGetAccessorElement: string;
        const memberSetAccessorElement: string;
        const memberVariableElement: string;
        const constructorImplementationElement: string;
        const callSignatureElement: string;
        const indexSignatureElement: string;
        const constructSignatureElement: string;
        const parameterElement: string;
        const typeParameterElement: string;
        const primitiveType: string;
        const label: string;
        const alias: string;
        const constElement: string;
        const letElement: string;
    }
    module ScriptElementKindModifier {
        const none: string;
        const publicMemberModifier: string;
        const privateMemberModifier: string;
        const protectedMemberModifier: string;
        const exportedModifier: string;
        const ambientModifier: string;
        const staticModifier: string;
        const abstractModifier: string;
    }
    class ClassificationTypeNames {
        static comment: string;
        static identifier: string;
        static keyword: string;
        static numericLiteral: string;
        static operator: string;
        static stringLiteral: string;
        static whiteSpace: string;
        static text: string;
        static punctuation: string;
        static className: string;
        static enumName: string;
        static interfaceName: string;
        static moduleName: string;
        static typeParameterName: string;
        static typeAliasName: string;
        static parameterName: string;
        static docCommentTagName: string;
    }
    const enum ClassificationType {
        comment = 1,
        identifier = 2,
        keyword = 3,
        numericLiteral = 4,
        operator = 5,
        stringLiteral = 6,
        regularExpressionLiteral = 7,
        whiteSpace = 8,
        text = 9,
        punctuation = 10,
        className = 11,
        enumName = 12,
        interfaceName = 13,
        moduleName = 14,
        typeParameterName = 15,
        typeAliasName = 16,
        parameterName = 17,
        docCommentTagName = 18,
    }
    interface DisplayPartsSymbolWriter extends SymbolWriter {
        displayParts(): SymbolDisplayPart[];
    }
    function displayPartsToString(displayParts: SymbolDisplayPart[]): string;
    function getDefaultCompilerOptions(): CompilerOptions;
    interface TranspileOptions {
        compilerOptions?: CompilerOptions;
        fileName?: string;
        reportDiagnostics?: boolean;
        moduleName?: string;
        renamedDependencies?: Map<string>;
    }
    interface TranspileOutput {
        outputText: string;
        diagnostics?: Diagnostic[];
        sourceMapText?: string;
    }
    function transpileModule(input: string, transpileOptions: TranspileOptions): TranspileOutput;
    function transpile(input: string, compilerOptions?: CompilerOptions, fileName?: string, diagnostics?: Diagnostic[], moduleName?: string): string;
    function createLanguageServiceSourceFile(fileName: string, scriptSnapshot: IScriptSnapshot, scriptTarget: ScriptTarget, version: string, setNodeParents: boolean): SourceFile;
    let disableIncrementalParsing: boolean;
    function updateLanguageServiceSourceFile(sourceFile: SourceFile, scriptSnapshot: IScriptSnapshot, version: string, textChangeRange: TextChangeRange, aggressiveChecks?: boolean): SourceFile;
    function createGetCanonicalFileName(useCaseSensitivefileNames: boolean): (fileName: string) => string;
    function createDocumentRegistry(useCaseSensitiveFileNames?: boolean): DocumentRegistry;
    function preProcessFile(sourceText: string, readImportFiles?: boolean, detectJavaScriptImports?: boolean): PreProcessedFileInfo;
    function createLanguageService(host: LanguageServiceHost, documentRegistry?: DocumentRegistry): LanguageService;
    function createClassifier(): Classifier;
    /**
      * Get the path of the default library files (lib.d.ts) as distributed with the typescript
      * node package.
      * The functionality is not supported if the ts module is consumed outside of a node module.
      */
    function getDefaultLibFilePath(options: CompilerOptions): string;
}

export = ts;<|MERGE_RESOLUTION|>--- conflicted
+++ resolved
@@ -1,2174 +1,2167 @@
-/*! *****************************************************************************
-Copyright (c) Microsoft Corporation. All rights reserved. 
-Licensed under the Apache License, Version 2.0 (the "License"); you may not use
-this file except in compliance with the License. You may obtain a copy of the
-License at http://www.apache.org/licenses/LICENSE-2.0  
- 
-THIS CODE IS PROVIDED ON AN *AS IS* BASIS, WITHOUT WARRANTIES OR CONDITIONS OF ANY
-KIND, EITHER EXPRESS OR IMPLIED, INCLUDING WITHOUT LIMITATION ANY IMPLIED
-WARRANTIES OR CONDITIONS OF TITLE, FITNESS FOR A PARTICULAR PURPOSE, 
-MERCHANTABLITY OR NON-INFRINGEMENT. 
- 
-See the Apache Version 2.0 License for specific language governing permissions
-and limitations under the License.
-***************************************************************************** */
-
-declare namespace ts {
-    interface Map<T> {
-        [index: string]: T;
-    }
-    interface FileMap<T> {
-        get(fileName: string): T;
-        set(fileName: string, value: T): void;
-        contains(fileName: string): boolean;
-        remove(fileName: string): void;
-        forEachValue(f: (v: T) => void): void;
-        clear(): void;
-    }
-    interface TextRange {
-        pos: number;
-        end: number;
-    }
-    const enum SyntaxKind {
-        Unknown = 0,
-        EndOfFileToken = 1,
-        SingleLineCommentTrivia = 2,
-        MultiLineCommentTrivia = 3,
-        NewLineTrivia = 4,
-        WhitespaceTrivia = 5,
-        ShebangTrivia = 6,
-        ConflictMarkerTrivia = 7,
-        NumericLiteral = 8,
-        StringLiteral = 9,
-        RegularExpressionLiteral = 10,
-        NoSubstitutionTemplateLiteral = 11,
-        TemplateHead = 12,
-        TemplateMiddle = 13,
-        TemplateTail = 14,
-        OpenBraceToken = 15,
-        CloseBraceToken = 16,
-        OpenParenToken = 17,
-        CloseParenToken = 18,
-        OpenBracketToken = 19,
-        CloseBracketToken = 20,
-        DotToken = 21,
-        DotDotDotToken = 22,
-        SemicolonToken = 23,
-        CommaToken = 24,
-        LessThanToken = 25,
-        LessThanSlashToken = 26,
-        GreaterThanToken = 27,
-        LessThanEqualsToken = 28,
-        GreaterThanEqualsToken = 29,
-        EqualsEqualsToken = 30,
-        ExclamationEqualsToken = 31,
-        EqualsEqualsEqualsToken = 32,
-        ExclamationEqualsEqualsToken = 33,
-        EqualsGreaterThanToken = 34,
-        PlusToken = 35,
-        MinusToken = 36,
-        AsteriskToken = 37,
-        AsteriskAsteriskToken = 38,
-        SlashToken = 39,
-        PercentToken = 40,
-        PlusPlusToken = 41,
-        MinusMinusToken = 42,
-        LessThanLessThanToken = 43,
-        GreaterThanGreaterThanToken = 44,
-        GreaterThanGreaterThanGreaterThanToken = 45,
-        AmpersandToken = 46,
-        BarToken = 47,
-        CaretToken = 48,
-        ExclamationToken = 49,
-        TildeToken = 50,
-        AmpersandAmpersandToken = 51,
-        BarBarToken = 52,
-        QuestionToken = 53,
-        ColonToken = 54,
-        AtToken = 55,
-        EqualsToken = 56,
-        PlusEqualsToken = 57,
-        MinusEqualsToken = 58,
-        AsteriskEqualsToken = 59,
-        AsteriskAsteriskEqualsToken = 60,
-        SlashEqualsToken = 61,
-        PercentEqualsToken = 62,
-        LessThanLessThanEqualsToken = 63,
-        GreaterThanGreaterThanEqualsToken = 64,
-        GreaterThanGreaterThanGreaterThanEqualsToken = 65,
-        AmpersandEqualsToken = 66,
-        BarEqualsToken = 67,
-        CaretEqualsToken = 68,
-        Identifier = 69,
-        BreakKeyword = 70,
-        CaseKeyword = 71,
-        CatchKeyword = 72,
-        ClassKeyword = 73,
-        ConstKeyword = 74,
-        ContinueKeyword = 75,
-        DebuggerKeyword = 76,
-        DefaultKeyword = 77,
-        DeleteKeyword = 78,
-        DoKeyword = 79,
-        ElseKeyword = 80,
-        EnumKeyword = 81,
-        ExportKeyword = 82,
-        ExtendsKeyword = 83,
-        FalseKeyword = 84,
-        FinallyKeyword = 85,
-        ForKeyword = 86,
-        FunctionKeyword = 87,
-        IfKeyword = 88,
-        ImportKeyword = 89,
-        InKeyword = 90,
-        InstanceOfKeyword = 91,
-        NewKeyword = 92,
-        NullKeyword = 93,
-        ReturnKeyword = 94,
-        SuperKeyword = 95,
-        SwitchKeyword = 96,
-        ThisKeyword = 97,
-        ThrowKeyword = 98,
-        TrueKeyword = 99,
-        TryKeyword = 100,
-        TypeOfKeyword = 101,
-        VarKeyword = 102,
-        VoidKeyword = 103,
-        WhileKeyword = 104,
-        WithKeyword = 105,
-        ImplementsKeyword = 106,
-        InterfaceKeyword = 107,
-        LetKeyword = 108,
-        PackageKeyword = 109,
-        PrivateKeyword = 110,
-        ProtectedKeyword = 111,
-        PublicKeyword = 112,
-        StaticKeyword = 113,
-        YieldKeyword = 114,
-        AbstractKeyword = 115,
-        AsKeyword = 116,
-        AnyKeyword = 117,
-        AsyncKeyword = 118,
-        AwaitKeyword = 119,
-        BooleanKeyword = 120,
-        ConstructorKeyword = 121,
-        DeclareKeyword = 122,
-        GetKeyword = 123,
-        IsKeyword = 124,
-        ModuleKeyword = 125,
-        NamespaceKeyword = 126,
-        RequireKeyword = 127,
-        NumberKeyword = 128,
-        SetKeyword = 129,
-        StringKeyword = 130,
-        SymbolKeyword = 131,
-        TypeKeyword = 132,
-        FromKeyword = 133,
-        OfKeyword = 134,
-        QualifiedName = 135,
-        ComputedPropertyName = 136,
-        TypeParameter = 137,
-        Parameter = 138,
-        Decorator = 139,
-        PropertySignature = 140,
-        PropertyDeclaration = 141,
-        MethodSignature = 142,
-        MethodDeclaration = 143,
-        Constructor = 144,
-        GetAccessor = 145,
-        SetAccessor = 146,
-        CallSignature = 147,
-        ConstructSignature = 148,
-        IndexSignature = 149,
-        TypePredicate = 150,
-        TypeReference = 151,
-        FunctionType = 152,
-        ConstructorType = 153,
-        TypeQuery = 154,
-        TypeLiteral = 155,
-        ArrayType = 156,
-        TupleType = 157,
-        UnionType = 158,
-        IntersectionType = 159,
-        ParenthesizedType = 160,
-        ObjectBindingPattern = 161,
-        ArrayBindingPattern = 162,
-        BindingElement = 163,
-        ArrayLiteralExpression = 164,
-        ObjectLiteralExpression = 165,
-        PropertyAccessExpression = 166,
-        ElementAccessExpression = 167,
-        CallExpression = 168,
-        NewExpression = 169,
-        TaggedTemplateExpression = 170,
-        TypeAssertionExpression = 171,
-        ParenthesizedExpression = 172,
-        FunctionExpression = 173,
-        ArrowFunction = 174,
-        DeleteExpression = 175,
-        TypeOfExpression = 176,
-        VoidExpression = 177,
-        AwaitExpression = 178,
-        PrefixUnaryExpression = 179,
-        PostfixUnaryExpression = 180,
-        BinaryExpression = 181,
-        ConditionalExpression = 182,
-        TemplateExpression = 183,
-        YieldExpression = 184,
-        SpreadElementExpression = 185,
-        ClassExpression = 186,
-        OmittedExpression = 187,
-        ExpressionWithTypeArguments = 188,
-        AsExpression = 189,
-        TemplateSpan = 190,
-        SemicolonClassElement = 191,
-        Block = 192,
-        VariableStatement = 193,
-        EmptyStatement = 194,
-        ExpressionStatement = 195,
-        IfStatement = 196,
-        DoStatement = 197,
-        WhileStatement = 198,
-        ForStatement = 199,
-        ForInStatement = 200,
-        ForOfStatement = 201,
-        ContinueStatement = 202,
-        BreakStatement = 203,
-        ReturnStatement = 204,
-        WithStatement = 205,
-        SwitchStatement = 206,
-        LabeledStatement = 207,
-        ThrowStatement = 208,
-        TryStatement = 209,
-        DebuggerStatement = 210,
-        VariableDeclaration = 211,
-        VariableDeclarationList = 212,
-        FunctionDeclaration = 213,
-        ClassDeclaration = 214,
-        InterfaceDeclaration = 215,
-        TypeAliasDeclaration = 216,
-        EnumDeclaration = 217,
-        ModuleDeclaration = 218,
-        ModuleBlock = 219,
-        CaseBlock = 220,
-        ImportEqualsDeclaration = 221,
-        ImportDeclaration = 222,
-        ImportClause = 223,
-        NamespaceImport = 224,
-        NamedImports = 225,
-        ImportSpecifier = 226,
-        ExportAssignment = 227,
-        ExportDeclaration = 228,
-        NamedExports = 229,
-        ExportSpecifier = 230,
-        MissingDeclaration = 231,
-        ExternalModuleReference = 232,
-        JsxElement = 233,
-        JsxSelfClosingElement = 234,
-        JsxOpeningElement = 235,
-        JsxText = 236,
-        JsxClosingElement = 237,
-        JsxAttribute = 238,
-        JsxSpreadAttribute = 239,
-        JsxExpression = 240,
-        CaseClause = 241,
-        DefaultClause = 242,
-        HeritageClause = 243,
-        CatchClause = 244,
-        PropertyAssignment = 245,
-        ShorthandPropertyAssignment = 246,
-        EnumMember = 247,
-        SourceFile = 248,
-        JSDocTypeExpression = 249,
-        JSDocAllType = 250,
-        JSDocUnknownType = 251,
-        JSDocArrayType = 252,
-        JSDocUnionType = 253,
-        JSDocTupleType = 254,
-        JSDocNullableType = 255,
-        JSDocNonNullableType = 256,
-        JSDocRecordType = 257,
-        JSDocRecordMember = 258,
-        JSDocTypeReference = 259,
-        JSDocOptionalType = 260,
-        JSDocFunctionType = 261,
-        JSDocVariadicType = 262,
-        JSDocConstructorType = 263,
-        JSDocThisType = 264,
-        JSDocComment = 265,
-        JSDocTag = 266,
-        JSDocParameterTag = 267,
-        JSDocReturnTag = 268,
-        JSDocTypeTag = 269,
-        JSDocTemplateTag = 270,
-        SyntaxList = 271,
-        Count = 272,
-        FirstAssignment = 56,
-        LastAssignment = 68,
-        FirstReservedWord = 70,
-        LastReservedWord = 105,
-        FirstKeyword = 70,
-        LastKeyword = 134,
-        FirstFutureReservedWord = 106,
-        LastFutureReservedWord = 114,
-        FirstTypeNode = 151,
-        LastTypeNode = 160,
-        FirstPunctuation = 15,
-        LastPunctuation = 68,
-        FirstToken = 0,
-        LastToken = 134,
-        FirstTriviaToken = 2,
-        LastTriviaToken = 7,
-        FirstLiteralToken = 8,
-        LastLiteralToken = 11,
-        FirstTemplateToken = 11,
-        LastTemplateToken = 14,
-        FirstBinaryOperator = 25,
-        LastBinaryOperator = 68,
-        FirstNode = 135,
-    }
-    const enum NodeFlags {
-        Export = 1,
-        Ambient = 2,
-        Public = 16,
-        Private = 32,
-        Protected = 64,
-        Static = 128,
-        Abstract = 256,
-        Async = 512,
-        Default = 1024,
-        MultiLine = 2048,
-        Synthetic = 4096,
-        DeclarationFile = 8192,
-        Let = 16384,
-        Const = 32768,
-        OctalLiteral = 65536,
-        Namespace = 131072,
-        ExportContext = 262144,
-        ContainsThis = 524288,
-        Modifier = 2035,
-        AccessibilityModifier = 112,
-        BlockScoped = 49152,
-    }
-    const enum JsxFlags {
-        None = 0,
-        IntrinsicNamedElement = 1,
-        IntrinsicIndexedElement = 2,
-        ClassElement = 4,
-        UnknownElement = 8,
-        IntrinsicElement = 3,
-    }
-    interface Node extends TextRange {
-        kind: SyntaxKind;
-        flags: NodeFlags;
-        decorators?: NodeArray<Decorator>;
-        modifiers?: ModifiersArray;
-        parent?: Node;
-    }
-    interface NodeArray<T> extends Array<T>, TextRange {
-        hasTrailingComma?: boolean;
-    }
-    interface ModifiersArray extends NodeArray<Node> {
-        flags: number;
-    }
-    interface Identifier extends PrimaryExpression {
-        text: string;
-        originalKeywordKind?: SyntaxKind;
-    }
-    interface QualifiedName extends Node {
-        left: EntityName;
-        right: Identifier;
-    }
-    type EntityName = Identifier | QualifiedName;
-    type DeclarationName = Identifier | LiteralExpression | ComputedPropertyName | BindingPattern;
-    interface Declaration extends Node {
-        _declarationBrand: any;
-        name?: DeclarationName;
-    }
-    interface ComputedPropertyName extends Node {
-        expression: Expression;
-    }
-    interface Decorator extends Node {
-        expression: LeftHandSideExpression;
-    }
-    interface TypeParameterDeclaration extends Declaration {
-        name: Identifier;
-        constraint?: TypeNode;
-        expression?: Expression;
-    }
-    interface SignatureDeclaration extends Declaration {
-        typeParameters?: NodeArray<TypeParameterDeclaration>;
-        parameters: NodeArray<ParameterDeclaration>;
-        type?: TypeNode;
-    }
-    interface VariableDeclaration extends Declaration {
-        parent?: VariableDeclarationList;
-        name: Identifier | BindingPattern;
-        type?: TypeNode;
-        initializer?: Expression;
-    }
-    interface VariableDeclarationList extends Node {
-        declarations: NodeArray<VariableDeclaration>;
-    }
-    interface ParameterDeclaration extends Declaration {
-        dotDotDotToken?: Node;
-        name: Identifier | BindingPattern;
-        questionToken?: Node;
-        type?: TypeNode;
-        initializer?: Expression;
-    }
-    interface BindingElement extends Declaration {
-        propertyName?: Identifier;
-        dotDotDotToken?: Node;
-        name: Identifier | BindingPattern;
-        initializer?: Expression;
-    }
-    interface PropertyDeclaration extends Declaration, ClassElement {
-        name: DeclarationName;
-        questionToken?: Node;
-        type?: TypeNode;
-        initializer?: Expression;
-    }
-    interface ObjectLiteralElement extends Declaration {
-        _objectLiteralBrandBrand: any;
-    }
-    interface PropertyAssignment extends ObjectLiteralElement {
-        _propertyAssignmentBrand: any;
-        name: DeclarationName;
-        questionToken?: Node;
-        initializer: Expression;
-    }
-    interface ShorthandPropertyAssignment extends ObjectLiteralElement {
-        name: Identifier;
-        questionToken?: Node;
-        equalsToken?: Node;
-        objectAssignmentInitializer?: Expression;
-    }
-    interface VariableLikeDeclaration extends Declaration {
-        propertyName?: Identifier;
-        dotDotDotToken?: Node;
-        name: DeclarationName;
-        questionToken?: Node;
-        type?: TypeNode;
-        initializer?: Expression;
-    }
-    interface BindingPattern extends Node {
-        elements: NodeArray<BindingElement>;
-    }
-    /**
-     * Several node kinds share function-like features such as a signature,
-     * a name, and a body. These nodes should extend FunctionLikeDeclaration.
-     * Examples:
-     * - FunctionDeclaration
-     * - MethodDeclaration
-     * - AccessorDeclaration
-     */
-    interface FunctionLikeDeclaration extends SignatureDeclaration {
-        _functionLikeDeclarationBrand: any;
-        asteriskToken?: Node;
-        questionToken?: Node;
-        body?: Block | Expression;
-    }
-    interface FunctionDeclaration extends FunctionLikeDeclaration, Statement {
-        name?: Identifier;
-        body?: Block;
-    }
-    interface MethodDeclaration extends FunctionLikeDeclaration, ClassElement, ObjectLiteralElement {
-        body?: Block;
-    }
-    interface ConstructorDeclaration extends FunctionLikeDeclaration, ClassElement {
-        body?: Block;
-    }
-    interface SemicolonClassElement extends ClassElement {
-        _semicolonClassElementBrand: any;
-    }
-    interface AccessorDeclaration extends FunctionLikeDeclaration, ClassElement, ObjectLiteralElement {
-        _accessorDeclarationBrand: any;
-        body: Block;
-    }
-    interface IndexSignatureDeclaration extends SignatureDeclaration, ClassElement {
-        _indexSignatureDeclarationBrand: any;
-    }
-    interface TypeNode extends Node {
-        _typeNodeBrand: any;
-    }
-    interface FunctionOrConstructorTypeNode extends TypeNode, SignatureDeclaration {
-        _functionOrConstructorTypeNodeBrand: any;
-    }
-    interface TypeReferenceNode extends TypeNode {
-        typeName: EntityName;
-        typeArguments?: NodeArray<TypeNode>;
-    }
-    interface TypePredicateNode extends TypeNode {
-        parameterName: Identifier;
-        type: TypeNode;
-    }
-    interface TypeQueryNode extends TypeNode {
-        exprName: EntityName;
-    }
-    interface TypeLiteralNode extends TypeNode, Declaration {
-        members: NodeArray<Node>;
-    }
-    interface ArrayTypeNode extends TypeNode {
-        elementType: TypeNode;
-    }
-    interface TupleTypeNode extends TypeNode {
-        elementTypes: NodeArray<TypeNode>;
-    }
-    interface UnionOrIntersectionTypeNode extends TypeNode {
-        types: NodeArray<TypeNode>;
-    }
-    interface UnionTypeNode extends UnionOrIntersectionTypeNode {
-    }
-    interface IntersectionTypeNode extends UnionOrIntersectionTypeNode {
-    }
-    interface ParenthesizedTypeNode extends TypeNode {
-        type: TypeNode;
-    }
-    interface StringLiteral extends LiteralExpression, TypeNode {
-        _stringLiteralBrand: any;
-    }
-    interface Expression extends Node {
-        _expressionBrand: any;
-        contextualType?: Type;
-    }
-    interface UnaryExpression extends Expression {
-        _unaryExpressionBrand: any;
-    }
-    interface IncrementExpression extends UnaryExpression {
-        _incrementExpressionBrand: any;
-    }
-    interface PrefixUnaryExpression extends IncrementExpression {
-        operator: SyntaxKind;
-        operand: UnaryExpression;
-    }
-    interface PostfixUnaryExpression extends IncrementExpression {
-        operand: LeftHandSideExpression;
-        operator: SyntaxKind;
-    }
-    interface PostfixExpression extends UnaryExpression {
-        _postfixExpressionBrand: any;
-    }
-    interface LeftHandSideExpression extends IncrementExpression {
-        _leftHandSideExpressionBrand: any;
-    }
-    interface MemberExpression extends LeftHandSideExpression {
-        _memberExpressionBrand: any;
-    }
-    interface PrimaryExpression extends MemberExpression {
-        _primaryExpressionBrand: any;
-    }
-    interface DeleteExpression extends UnaryExpression {
-        expression: UnaryExpression;
-    }
-    interface TypeOfExpression extends UnaryExpression {
-        expression: UnaryExpression;
-    }
-    interface VoidExpression extends UnaryExpression {
-        expression: UnaryExpression;
-    }
-    interface AwaitExpression extends UnaryExpression {
-        expression: UnaryExpression;
-    }
-    interface YieldExpression extends Expression {
-        asteriskToken?: Node;
-        expression?: Expression;
-    }
-    interface BinaryExpression extends Expression, Declaration {
-        left: Expression;
-        operatorToken: Node;
-        right: Expression;
-    }
-    interface ConditionalExpression extends Expression {
-        condition: Expression;
-        questionToken: Node;
-        whenTrue: Expression;
-        colonToken: Node;
-        whenFalse: Expression;
-    }
-    interface FunctionExpression extends PrimaryExpression, FunctionLikeDeclaration {
-        name?: Identifier;
-        body: Block | Expression;
-    }
-    interface ArrowFunction extends Expression, FunctionLikeDeclaration {
-        equalsGreaterThanToken: Node;
-    }
-    interface LiteralExpression extends PrimaryExpression {
-        text: string;
-        isUnterminated?: boolean;
-        hasExtendedUnicodeEscape?: boolean;
-    }
-    interface TemplateExpression extends PrimaryExpression {
-        head: LiteralExpression;
-        templateSpans: NodeArray<TemplateSpan>;
-    }
-    interface TemplateSpan extends Node {
-        expression: Expression;
-        literal: LiteralExpression;
-    }
-    interface ParenthesizedExpression extends PrimaryExpression {
-        expression: Expression;
-    }
-    interface ArrayLiteralExpression extends PrimaryExpression {
-        elements: NodeArray<Expression>;
-    }
-    interface SpreadElementExpression extends Expression {
-        expression: Expression;
-    }
-    interface ObjectLiteralExpression extends PrimaryExpression, Declaration {
-        properties: NodeArray<ObjectLiteralElement>;
-    }
-    interface PropertyAccessExpression extends MemberExpression, Declaration {
-        expression: LeftHandSideExpression;
-        dotToken: Node;
-        name: Identifier;
-    }
-    interface ElementAccessExpression extends MemberExpression {
-        expression: LeftHandSideExpression;
-        argumentExpression?: Expression;
-    }
-    interface CallExpression extends LeftHandSideExpression {
-        expression: LeftHandSideExpression;
-        typeArguments?: NodeArray<TypeNode>;
-        arguments: NodeArray<Expression>;
-    }
-    interface ExpressionWithTypeArguments extends TypeNode {
-        expression: LeftHandSideExpression;
-        typeArguments?: NodeArray<TypeNode>;
-    }
-    interface NewExpression extends CallExpression, PrimaryExpression {
-    }
-    interface TaggedTemplateExpression extends MemberExpression {
-        tag: LeftHandSideExpression;
-        template: LiteralExpression | TemplateExpression;
-    }
-    type CallLikeExpression = CallExpression | NewExpression | TaggedTemplateExpression | Decorator;
-    interface AsExpression extends Expression {
-        expression: Expression;
-        type: TypeNode;
-    }
-    interface TypeAssertion extends UnaryExpression {
-        type: TypeNode;
-        expression: UnaryExpression;
-    }
-    type AssertionExpression = TypeAssertion | AsExpression;
-    interface JsxElement extends PrimaryExpression {
-        openingElement: JsxOpeningElement;
-        children: NodeArray<JsxChild>;
-        closingElement: JsxClosingElement;
-    }
-    interface JsxOpeningElement extends Expression {
-        _openingElementBrand?: any;
-        tagName: EntityName;
-        attributes: NodeArray<JsxAttribute | JsxSpreadAttribute>;
-    }
-    interface JsxSelfClosingElement extends PrimaryExpression, JsxOpeningElement {
-        _selfClosingElementBrand?: any;
-    }
-    type JsxOpeningLikeElement = JsxSelfClosingElement | JsxOpeningElement;
-    interface JsxAttribute extends Node {
-        name: Identifier;
-        initializer?: Expression;
-    }
-    interface JsxSpreadAttribute extends Node {
-        expression: Expression;
-    }
-    interface JsxClosingElement extends Node {
-        tagName: EntityName;
-    }
-    interface JsxExpression extends Expression {
-        expression?: Expression;
-    }
-    interface JsxText extends Node {
-        _jsxTextExpressionBrand: any;
-    }
-    type JsxChild = JsxText | JsxExpression | JsxElement | JsxSelfClosingElement;
-    interface Statement extends Node {
-        _statementBrand: any;
-    }
-    interface Block extends Statement {
-        statements: NodeArray<Statement>;
-    }
-    interface VariableStatement extends Statement {
-        declarationList: VariableDeclarationList;
-    }
-    interface ExpressionStatement extends Statement {
-        expression: Expression;
-    }
-    interface IfStatement extends Statement {
-        expression: Expression;
-        thenStatement: Statement;
-        elseStatement?: Statement;
-    }
-    interface IterationStatement extends Statement {
-        statement: Statement;
-    }
-    interface DoStatement extends IterationStatement {
-        expression: Expression;
-    }
-    interface WhileStatement extends IterationStatement {
-        expression: Expression;
-    }
-    interface ForStatement extends IterationStatement {
-        initializer?: VariableDeclarationList | Expression;
-        condition?: Expression;
-        incrementor?: Expression;
-    }
-    interface ForInStatement extends IterationStatement {
-        initializer: VariableDeclarationList | Expression;
-        expression: Expression;
-    }
-    interface ForOfStatement extends IterationStatement {
-        initializer: VariableDeclarationList | Expression;
-        expression: Expression;
-    }
-    interface BreakOrContinueStatement extends Statement {
-        label?: Identifier;
-    }
-    interface ReturnStatement extends Statement {
-        expression?: Expression;
-    }
-    interface WithStatement extends Statement {
-        expression: Expression;
-        statement: Statement;
-    }
-    interface SwitchStatement extends Statement {
-        expression: Expression;
-        caseBlock: CaseBlock;
-    }
-    interface CaseBlock extends Node {
-        clauses: NodeArray<CaseOrDefaultClause>;
-    }
-    interface CaseClause extends Node {
-        expression?: Expression;
-        statements: NodeArray<Statement>;
-    }
-    interface DefaultClause extends Node {
-        statements: NodeArray<Statement>;
-    }
-    type CaseOrDefaultClause = CaseClause | DefaultClause;
-    interface LabeledStatement extends Statement {
-        label: Identifier;
-        statement: Statement;
-    }
-    interface ThrowStatement extends Statement {
-        expression: Expression;
-    }
-    interface TryStatement extends Statement {
-        tryBlock: Block;
-        catchClause?: CatchClause;
-        finallyBlock?: Block;
-    }
-    interface CatchClause extends Node {
-        variableDeclaration: VariableDeclaration;
-        block: Block;
-    }
-    interface ClassLikeDeclaration extends Declaration {
-        name?: Identifier;
-        typeParameters?: NodeArray<TypeParameterDeclaration>;
-        heritageClauses?: NodeArray<HeritageClause>;
-        members: NodeArray<ClassElement>;
-    }
-    interface ClassDeclaration extends ClassLikeDeclaration, Statement {
-    }
-    interface ClassExpression extends ClassLikeDeclaration, PrimaryExpression {
-    }
-    interface ClassElement extends Declaration {
-        _classElementBrand: any;
-    }
-    interface InterfaceDeclaration extends Declaration, Statement {
-        name: Identifier;
-        typeParameters?: NodeArray<TypeParameterDeclaration>;
-        heritageClauses?: NodeArray<HeritageClause>;
-        members: NodeArray<Declaration>;
-    }
-    interface HeritageClause extends Node {
-        token: SyntaxKind;
-        types?: NodeArray<ExpressionWithTypeArguments>;
-    }
-    interface TypeAliasDeclaration extends Declaration, Statement {
-        name: Identifier;
-        typeParameters?: NodeArray<TypeParameterDeclaration>;
-        type: TypeNode;
-    }
-    interface EnumMember extends Declaration {
-        name: DeclarationName;
-        initializer?: Expression;
-    }
-    interface EnumDeclaration extends Declaration, Statement {
-        name: Identifier;
-        members: NodeArray<EnumMember>;
-    }
-    interface ModuleDeclaration extends Declaration, Statement {
-        name: Identifier | LiteralExpression;
-        body: ModuleBlock | ModuleDeclaration;
-    }
-    interface ModuleBlock extends Node, Statement {
-        statements: NodeArray<Statement>;
-    }
-    interface ImportEqualsDeclaration extends Declaration, Statement {
-        name: Identifier;
-        moduleReference: EntityName | ExternalModuleReference;
-    }
-    interface ExternalModuleReference extends Node {
-        expression?: Expression;
-    }
-    interface ImportDeclaration extends Statement {
-        importClause?: ImportClause;
-        moduleSpecifier: Expression;
-    }
-    interface ImportClause extends Declaration {
-        name?: Identifier;
-        namedBindings?: NamespaceImport | NamedImports;
-    }
-    interface NamespaceImport extends Declaration {
-        name: Identifier;
-    }
-    interface ExportDeclaration extends Declaration, Statement {
-        exportClause?: NamedExports;
-        moduleSpecifier?: Expression;
-    }
-    interface NamedImportsOrExports extends Node {
-        elements: NodeArray<ImportOrExportSpecifier>;
-    }
-    type NamedImports = NamedImportsOrExports;
-    type NamedExports = NamedImportsOrExports;
-    interface ImportOrExportSpecifier extends Declaration {
-        propertyName?: Identifier;
-        name: Identifier;
-    }
-    type ImportSpecifier = ImportOrExportSpecifier;
-    type ExportSpecifier = ImportOrExportSpecifier;
-    interface ExportAssignment extends Declaration, Statement {
-        isExportEquals?: boolean;
-        expression: Expression;
-    }
-    interface FileReference extends TextRange {
-        fileName: string;
-    }
-    interface CommentRange extends TextRange {
-        hasTrailingNewLine?: boolean;
-        kind: SyntaxKind;
-    }
-    interface JSDocTypeExpression extends Node {
-        type: JSDocType;
-    }
-    interface JSDocType extends TypeNode {
-        _jsDocTypeBrand: any;
-    }
-    interface JSDocAllType extends JSDocType {
-        _JSDocAllTypeBrand: any;
-    }
-    interface JSDocUnknownType extends JSDocType {
-        _JSDocUnknownTypeBrand: any;
-    }
-    interface JSDocArrayType extends JSDocType {
-        elementType: JSDocType;
-    }
-    interface JSDocUnionType extends JSDocType {
-        types: NodeArray<JSDocType>;
-    }
-    interface JSDocTupleType extends JSDocType {
-        types: NodeArray<JSDocType>;
-    }
-    interface JSDocNonNullableType extends JSDocType {
-        type: JSDocType;
-    }
-    interface JSDocNullableType extends JSDocType {
-        type: JSDocType;
-    }
-    interface JSDocRecordType extends JSDocType, TypeLiteralNode {
-        members: NodeArray<JSDocRecordMember>;
-    }
-    interface JSDocTypeReference extends JSDocType {
-        name: EntityName;
-        typeArguments: NodeArray<JSDocType>;
-    }
-    interface JSDocOptionalType extends JSDocType {
-        type: JSDocType;
-    }
-    interface JSDocFunctionType extends JSDocType, SignatureDeclaration {
-        parameters: NodeArray<ParameterDeclaration>;
-        type: JSDocType;
-    }
-    interface JSDocVariadicType extends JSDocType {
-        type: JSDocType;
-    }
-    interface JSDocConstructorType extends JSDocType {
-        type: JSDocType;
-    }
-    interface JSDocThisType extends JSDocType {
-        type: JSDocType;
-    }
-    interface JSDocRecordMember extends PropertyDeclaration {
-        name: Identifier | LiteralExpression;
-        type?: JSDocType;
-    }
-    interface JSDocComment extends Node {
-        tags: NodeArray<JSDocTag>;
-    }
-    interface JSDocTag extends Node {
-        atToken: Node;
-        tagName: Identifier;
-    }
-    interface JSDocTemplateTag extends JSDocTag {
-        typeParameters: NodeArray<TypeParameterDeclaration>;
-    }
-    interface JSDocReturnTag extends JSDocTag {
-        typeExpression: JSDocTypeExpression;
-    }
-    interface JSDocTypeTag extends JSDocTag {
-        typeExpression: JSDocTypeExpression;
-    }
-    interface JSDocParameterTag extends JSDocTag {
-        preParameterName?: Identifier;
-        typeExpression?: JSDocTypeExpression;
-        postParameterName?: Identifier;
-        isBracketed: boolean;
-    }
-    interface SourceFile extends Declaration {
-        statements: NodeArray<Statement>;
-        endOfFileToken: Node;
-        fileName: string;
-        text: string;
-        amdDependencies: {
-            path: string;
-            name: string;
-        }[];
-        moduleName: string;
-        referencedFiles: FileReference[];
-        languageVariant: LanguageVariant;
-        /**
-         * lib.d.ts should have a reference comment like
-         *
-         *  /// <reference no-default-lib="true"/>
-         *
-         * If any other file has this comment, it signals not to include lib.d.ts
-         * because this containing file is intended to act as a default library.
-         */
-        hasNoDefaultLib: boolean;
-        languageVersion: ScriptTarget;
-    }
-    interface ScriptReferenceHost {
-        getCompilerOptions(): CompilerOptions;
-        getSourceFile(fileName: string): SourceFile;
-        getCurrentDirectory(): string;
-    }
-    interface ParseConfigHost extends ModuleResolutionHost {
-        readDirectory(rootDir: string, extension: string, exclude: string[]): string[];
-    }
-    interface WriteFileCallback {
-        (fileName: string, data: string, writeByteOrderMark: boolean, onError?: (message: string) => void): void;
-    }
-    class OperationCanceledException {
-    }
-    interface CancellationToken {
-        isCancellationRequested(): boolean;
-        /** @throws OperationCanceledException if isCancellationRequested is true */
-        throwIfCancellationRequested(): void;
-    }
-    interface Program extends ScriptReferenceHost {
-        /**
-         * Get a list of root file names that were passed to a 'createProgram'
-         */
-        getRootFileNames(): string[];
-        /**
-         * Get a list of files in the program
-         */
-        getSourceFiles(): SourceFile[];
-        /**
-         * Emits the JavaScript and declaration files.  If targetSourceFile is not specified, then
-         * the JavaScript and declaration files will be produced for all the files in this program.
-         * If targetSourceFile is specified, then only the JavaScript and declaration for that
-         * specific file will be generated.
-         *
-         * If writeFile is not specified then the writeFile callback from the compiler host will be
-         * used for writing the JavaScript and declaration files.  Otherwise, the writeFile parameter
-         * will be invoked when writing the JavaScript and declaration files.
-         */
-        emit(targetSourceFile?: SourceFile, writeFile?: WriteFileCallback, cancellationToken?: CancellationToken): EmitResult;
-        getOptionsDiagnostics(cancellationToken?: CancellationToken): Diagnostic[];
-        getGlobalDiagnostics(cancellationToken?: CancellationToken): Diagnostic[];
-        getSyntacticDiagnostics(sourceFile?: SourceFile, cancellationToken?: CancellationToken): Diagnostic[];
-        getSemanticDiagnostics(sourceFile?: SourceFile, cancellationToken?: CancellationToken): Diagnostic[];
-        getDeclarationDiagnostics(sourceFile?: SourceFile, cancellationToken?: CancellationToken): Diagnostic[];
-        /**
-         * Gets a type checker that can be used to semantically analyze source fils in the program.
-         */
-        getTypeChecker(): TypeChecker;
-    }
-    interface SourceMapSpan {
-        /** Line number in the .js file. */
-        emittedLine: number;
-        /** Column number in the .js file. */
-        emittedColumn: number;
-        /** Line number in the .ts file. */
-        sourceLine: number;
-        /** Column number in the .ts file. */
-        sourceColumn: number;
-        /** Optional name (index into names array) associated with this span. */
-        nameIndex?: number;
-        /** .ts file (index into sources array) associated with this span */
-        sourceIndex: number;
-    }
-    interface SourceMapData {
-        sourceMapFilePath: string;
-        jsSourceMappingURL: string;
-        sourceMapFile: string;
-        sourceMapSourceRoot: string;
-        sourceMapSources: string[];
-        sourceMapSourcesContent?: string[];
-        inputSourceFileNames: string[];
-        sourceMapNames?: string[];
-        sourceMapMappings: string;
-        sourceMapDecodedMappings: SourceMapSpan[];
-    }
-    /** Return code used by getEmitOutput function to indicate status of the function */
-    enum ExitStatus {
-        Success = 0,
-        DiagnosticsPresent_OutputsSkipped = 1,
-        DiagnosticsPresent_OutputsGenerated = 2,
-    }
-    interface EmitResult {
-        emitSkipped: boolean;
-        diagnostics: Diagnostic[];
-    }
-    interface TypeChecker {
-        getTypeOfSymbolAtLocation(symbol: Symbol, node: Node): Type;
-        getDeclaredTypeOfSymbol(symbol: Symbol): Type;
-        getPropertiesOfType(type: Type): Symbol[];
-        getPropertyOfType(type: Type, propertyName: string): Symbol;
-        getSignaturesOfType(type: Type, kind: SignatureKind): Signature[];
-        getIndexTypeOfType(type: Type, kind: IndexKind): Type;
-        getBaseTypes(type: InterfaceType): ObjectType[];
-        getReturnTypeOfSignature(signature: Signature): Type;
-        getSymbolsInScope(location: Node, meaning: SymbolFlags): Symbol[];
-        getSymbolAtLocation(node: Node): Symbol;
-        getShorthandAssignmentValueSymbol(location: Node): Symbol;
-        getTypeAtLocation(node: Node): Type;
-        typeToString(type: Type, enclosingDeclaration?: Node, flags?: TypeFormatFlags): string;
-        symbolToString(symbol: Symbol, enclosingDeclaration?: Node, meaning?: SymbolFlags): string;
-        getSymbolDisplayBuilder(): SymbolDisplayBuilder;
-        getFullyQualifiedName(symbol: Symbol): string;
-        getAugmentedPropertiesOfType(type: Type): Symbol[];
-        getRootSymbols(symbol: Symbol): Symbol[];
-        getContextualType(node: Expression): Type;
-        getResolvedSignature(node: CallLikeExpression, candidatesOutArray?: Signature[]): Signature;
-        getSignatureFromDeclaration(declaration: SignatureDeclaration): Signature;
-        isImplementationOfOverload(node: FunctionLikeDeclaration): boolean;
-        isUndefinedSymbol(symbol: Symbol): boolean;
-        isArgumentsSymbol(symbol: Symbol): boolean;
-        getConstantValue(node: EnumMember | PropertyAccessExpression | ElementAccessExpression): number;
-        isValidPropertyAccess(node: PropertyAccessExpression | QualifiedName, propertyName: string): boolean;
-        getAliasedSymbol(symbol: Symbol): Symbol;
-        getExportsOfModule(moduleSymbol: Symbol): Symbol[];
-        getJsxElementAttributesType(elementNode: JsxOpeningLikeElement): Type;
-        getJsxIntrinsicTagNames(): Symbol[];
-        isOptionalParameter(node: ParameterDeclaration): boolean;
-    }
-    interface SymbolDisplayBuilder {
-        buildTypeDisplay(type: Type, writer: SymbolWriter, enclosingDeclaration?: Node, flags?: TypeFormatFlags): void;
-        buildSymbolDisplay(symbol: Symbol, writer: SymbolWriter, enclosingDeclaration?: Node, meaning?: SymbolFlags, flags?: SymbolFormatFlags): void;
-        buildSignatureDisplay(signatures: Signature, writer: SymbolWriter, enclosingDeclaration?: Node, flags?: TypeFormatFlags): void;
-        buildParameterDisplay(parameter: Symbol, writer: SymbolWriter, enclosingDeclaration?: Node, flags?: TypeFormatFlags): void;
-        buildTypeParameterDisplay(tp: TypeParameter, writer: SymbolWriter, enclosingDeclaration?: Node, flags?: TypeFormatFlags): void;
-        buildTypeParameterDisplayFromSymbol(symbol: Symbol, writer: SymbolWriter, enclosingDeclaraiton?: Node, flags?: TypeFormatFlags): void;
-        buildDisplayForParametersAndDelimiters(parameters: Symbol[], writer: SymbolWriter, enclosingDeclaration?: Node, flags?: TypeFormatFlags): void;
-        buildDisplayForTypeParametersAndDelimiters(typeParameters: TypeParameter[], writer: SymbolWriter, enclosingDeclaration?: Node, flags?: TypeFormatFlags): void;
-        buildReturnTypeDisplay(signature: Signature, writer: SymbolWriter, enclosingDeclaration?: Node, flags?: TypeFormatFlags): void;
-    }
-    interface SymbolWriter {
-        writeKeyword(text: string): void;
-        writeOperator(text: string): void;
-        writePunctuation(text: string): void;
-        writeSpace(text: string): void;
-        writeStringLiteral(text: string): void;
-        writeParameter(text: string): void;
-        writeSymbol(text: string, symbol: Symbol): void;
-        writeLine(): void;
-        increaseIndent(): void;
-        decreaseIndent(): void;
-        clear(): void;
-        trackSymbol(symbol: Symbol, enclosingDeclaration?: Node, meaning?: SymbolFlags): void;
-        reportInaccessibleThisError(): void;
-    }
-    const enum TypeFormatFlags {
-        None = 0,
-        WriteArrayAsGenericType = 1,
-        UseTypeOfFunction = 2,
-        NoTruncation = 4,
-        WriteArrowStyleSignature = 8,
-        WriteOwnNameForAnyLike = 16,
-        WriteTypeArgumentsOfSignature = 32,
-        InElementType = 64,
-        UseFullyQualifiedType = 128,
-    }
-    const enum SymbolFormatFlags {
-        None = 0,
-        WriteTypeParametersOrArguments = 1,
-        UseOnlyExternalAliasing = 2,
-    }
-    interface TypePredicate {
-        parameterName: string;
-        parameterIndex: number;
-        type: Type;
-    }
-    const enum SymbolFlags {
-        None = 0,
-        FunctionScopedVariable = 1,
-        BlockScopedVariable = 2,
-        Property = 4,
-        EnumMember = 8,
-        Function = 16,
-        Class = 32,
-        Interface = 64,
-        ConstEnum = 128,
-        RegularEnum = 256,
-        ValueModule = 512,
-        NamespaceModule = 1024,
-        TypeLiteral = 2048,
-        ObjectLiteral = 4096,
-        Method = 8192,
-        Constructor = 16384,
-        GetAccessor = 32768,
-        SetAccessor = 65536,
-        Signature = 131072,
-        TypeParameter = 262144,
-        TypeAlias = 524288,
-        ExportValue = 1048576,
-        ExportType = 2097152,
-        ExportNamespace = 4194304,
-        Alias = 8388608,
-        Instantiated = 16777216,
-        Merged = 33554432,
-        Transient = 67108864,
-        Prototype = 134217728,
-        SyntheticProperty = 268435456,
-        Optional = 536870912,
-        ExportStar = 1073741824,
-        Enum = 384,
-        Variable = 3,
-        Value = 107455,
-        Type = 793056,
-        Namespace = 1536,
-        Module = 1536,
-        Accessor = 98304,
-        FunctionScopedVariableExcludes = 107454,
-        BlockScopedVariableExcludes = 107455,
-        ParameterExcludes = 107455,
-        PropertyExcludes = 107455,
-        EnumMemberExcludes = 107455,
-        FunctionExcludes = 106927,
-        ClassExcludes = 899519,
-        InterfaceExcludes = 792960,
-        RegularEnumExcludes = 899327,
-        ConstEnumExcludes = 899967,
-        ValueModuleExcludes = 106639,
-        NamespaceModuleExcludes = 0,
-        MethodExcludes = 99263,
-        GetAccessorExcludes = 41919,
-        SetAccessorExcludes = 74687,
-        TypeParameterExcludes = 530912,
-        TypeAliasExcludes = 793056,
-        AliasExcludes = 8388608,
-        ModuleMember = 8914931,
-        ExportHasLocal = 944,
-        HasExports = 1952,
-        HasMembers = 6240,
-        BlockScoped = 418,
-        PropertyOrAccessor = 98308,
-        Export = 7340032,
-    }
-    interface Symbol {
-        flags: SymbolFlags;
-        name: string;
-        declarations?: Declaration[];
-        valueDeclaration?: Declaration;
-        members?: SymbolTable;
-        exports?: SymbolTable;
-    }
-    interface SymbolTable {
-        [index: string]: Symbol;
-    }
-    const enum TypeFlags {
-        Any = 1,
-        String = 2,
-        Number = 4,
-        Boolean = 8,
-        Void = 16,
-        Undefined = 32,
-        Null = 64,
-        Enum = 128,
-        StringLiteral = 256,
-        TypeParameter = 512,
-        Class = 1024,
-        Interface = 2048,
-        Reference = 4096,
-        Tuple = 8192,
-        Union = 16384,
-        Intersection = 32768,
-        Anonymous = 65536,
-        Instantiated = 131072,
-        ObjectLiteral = 524288,
-        ESSymbol = 16777216,
-        ThisType = 33554432,
-        StringLike = 258,
-        NumberLike = 132,
-        ObjectType = 80896,
-        UnionOrIntersection = 49152,
-        StructuredType = 130048,
-    }
-    type DestructuringPattern = BindingPattern | ObjectLiteralExpression | ArrayLiteralExpression;
-    interface Type {
-        flags: TypeFlags;
-        symbol?: Symbol;
-        pattern?: DestructuringPattern;
-    }
-    interface StringLiteralType extends Type {
-        text: string;
-    }
-    interface ObjectType extends Type {
-    }
-    interface InterfaceType extends ObjectType {
-        typeParameters: TypeParameter[];
-        outerTypeParameters: TypeParameter[];
-        localTypeParameters: TypeParameter[];
-        thisType: TypeParameter;
-    }
-    interface InterfaceTypeWithDeclaredMembers extends InterfaceType {
-        declaredProperties: Symbol[];
-        declaredCallSignatures: Signature[];
-        declaredConstructSignatures: Signature[];
-        declaredStringIndexType: Type;
-        declaredNumberIndexType: Type;
-    }
-    interface TypeReference extends ObjectType {
-        target: GenericType;
-        typeArguments: Type[];
-    }
-    interface GenericType extends InterfaceType, TypeReference {
-    }
-    interface TupleType extends ObjectType {
-        elementTypes: Type[];
-    }
-    interface UnionOrIntersectionType extends Type {
-        types: Type[];
-    }
-    interface UnionType extends UnionOrIntersectionType {
-    }
-    interface IntersectionType extends UnionOrIntersectionType {
-    }
-    interface TypeParameter extends Type {
-        constraint: Type;
-    }
-    const enum SignatureKind {
-        Call = 0,
-        Construct = 1,
-    }
-    interface Signature {
-        declaration: SignatureDeclaration;
-        typeParameters: TypeParameter[];
-        parameters: Symbol[];
-        typePredicate?: TypePredicate;
-    }
-    const enum IndexKind {
-        String = 0,
-        Number = 1,
-    }
-    interface DiagnosticMessage {
-        key: string;
-        category: DiagnosticCategory;
-        code: number;
-    }
-    /**
-     * A linked list of formatted diagnostic messages to be used as part of a multiline message.
-     * It is built from the bottom up, leaving the head to be the "main" diagnostic.
-     * While it seems that DiagnosticMessageChain is structurally similar to DiagnosticMessage,
-     * the difference is that messages are all preformatted in DMC.
-     */
-    interface DiagnosticMessageChain {
-        messageText: string;
-        category: DiagnosticCategory;
-        code: number;
-        next?: DiagnosticMessageChain;
-    }
-    interface Diagnostic {
-        file: SourceFile;
-        start: number;
-        length: number;
-        messageText: string | DiagnosticMessageChain;
-        category: DiagnosticCategory;
-        code: number;
-    }
-    enum DiagnosticCategory {
-        Warning = 0,
-        Error = 1,
-        Message = 2,
-    }
-    const enum ModuleResolutionKind {
-        Classic = 1,
-        NodeJs = 2,
-    }
-    interface CompilerOptions {
-        allowNonTsExtensions?: boolean;
-        charset?: string;
-        declaration?: boolean;
-        diagnostics?: boolean;
-        emitBOM?: boolean;
-        help?: boolean;
-        init?: boolean;
-        inlineSourceMap?: boolean;
-        inlineSources?: boolean;
-        jsx?: JsxEmit;
-        listFiles?: boolean;
-        locale?: string;
-        mapRoot?: string;
-        module?: ModuleKind;
-        newLine?: NewLineKind;
-        noEmit?: boolean;
-        noEmitHelpers?: boolean;
-        noEmitOnError?: boolean;
-        noErrorTruncation?: boolean;
-        noImplicitAny?: boolean;
-        noLib?: boolean;
-        noResolve?: boolean;
-        out?: string;
-        outFile?: string;
-        outDir?: string;
-        preserveConstEnums?: boolean;
-        project?: string;
-        removeComments?: boolean;
-        rootDir?: string;
-        sourceMap?: boolean;
-        sourceRoot?: string;
-        suppressExcessPropertyErrors?: boolean;
-        suppressImplicitAnyIndexErrors?: boolean;
-        target?: ScriptTarget;
-        version?: boolean;
-        watch?: boolean;
-        isolatedModules?: boolean;
-        experimentalDecorators?: boolean;
-        emitDecoratorMetadata?: boolean;
-        moduleResolution?: ModuleResolutionKind;
-        [option: string]: string | number | boolean;
-    }
-    const enum ModuleKind {
-        None = 0,
-        CommonJS = 1,
-        AMD = 2,
-        UMD = 3,
-        System = 4,
-        ES6 = 5,
-<<<<<<< HEAD
-=======
-        ES2015 = 5,
->>>>>>> 28c2887d
-    }
-    const enum JsxEmit {
-        None = 0,
-        Preserve = 1,
-        React = 2,
-    }
-    const enum NewLineKind {
-        CarriageReturnLineFeed = 0,
-        LineFeed = 1,
-    }
-    interface LineAndCharacter {
-        line: number;
-        character: number;
-    }
-    const enum ScriptTarget {
-        ES3 = 0,
-        ES5 = 1,
-        ES6 = 2,
-        ES2015 = 2,
-        Latest = 2,
-    }
-    const enum LanguageVariant {
-        Standard = 0,
-        JSX = 1,
-    }
-    interface ParsedCommandLine {
-        options: CompilerOptions;
-        fileNames: string[];
-        errors: Diagnostic[];
-    }
-    interface ModuleResolutionHost {
-        fileExists(fileName: string): boolean;
-        readFile(fileName: string): string;
-    }
-    interface ResolvedModule {
-        resolvedFileName: string;
-        isExternalLibraryImport?: boolean;
-    }
-    interface ResolvedModuleWithFailedLookupLocations {
-        resolvedModule: ResolvedModule;
-        failedLookupLocations: string[];
-    }
-    interface CompilerHost extends ModuleResolutionHost {
-        getSourceFile(fileName: string, languageVersion: ScriptTarget, onError?: (message: string) => void): SourceFile;
-        getCancellationToken?(): CancellationToken;
-        getDefaultLibFileName(options: CompilerOptions): string;
-        writeFile: WriteFileCallback;
-        getCurrentDirectory(): string;
-        getCanonicalFileName(fileName: string): string;
-        useCaseSensitiveFileNames(): boolean;
-        getNewLine(): string;
-        resolveModuleNames?(moduleNames: string[], containingFile: string): ResolvedModule[];
-    }
-    interface TextSpan {
-        start: number;
-        length: number;
-    }
-    interface TextChangeRange {
-        span: TextSpan;
-        newLength: number;
-    }
-}
-declare namespace ts {
-    interface System {
-        args: string[];
-        newLine: string;
-        useCaseSensitiveFileNames: boolean;
-        write(s: string): void;
-        readFile(path: string, encoding?: string): string;
-        writeFile(path: string, data: string, writeByteOrderMark?: boolean): void;
-<<<<<<< HEAD
-        watchFile?(path: string, callback: (path: string, removed: boolean) => void): FileWatcher;
-=======
-        watchFile?(path: string, callback: (path: string, removed?: boolean) => void): FileWatcher;
-        watchDirectory?(path: string, callback: (path: string) => void, recursive?: boolean): FileWatcher;
->>>>>>> 28c2887d
-        resolvePath(path: string): string;
-        fileExists(path: string): boolean;
-        directoryExists(path: string): boolean;
-        createDirectory(path: string): void;
-        getExecutingFilePath(): string;
-        getCurrentDirectory(): string;
-        readDirectory(path: string, extension?: string, exclude?: string[]): string[];
-        getMemoryUsage?(): number;
-        exit(exitCode?: number): void;
-    }
-    interface FileWatcher {
-        close(): void;
-    }
-    var sys: System;
-}
-declare namespace ts {
-    interface ErrorCallback {
-        (message: DiagnosticMessage, length: number): void;
-    }
-    interface Scanner {
-        getStartPos(): number;
-        getToken(): SyntaxKind;
-        getTextPos(): number;
-        getTokenPos(): number;
-        getTokenText(): string;
-        getTokenValue(): string;
-        hasExtendedUnicodeEscape(): boolean;
-        hasPrecedingLineBreak(): boolean;
-        isIdentifier(): boolean;
-        isReservedWord(): boolean;
-        isUnterminated(): boolean;
-        reScanGreaterToken(): SyntaxKind;
-        reScanSlashToken(): SyntaxKind;
-        reScanTemplateToken(): SyntaxKind;
-        scanJsxIdentifier(): SyntaxKind;
-        reScanJsxToken(): SyntaxKind;
-        scanJsxToken(): SyntaxKind;
-        scan(): SyntaxKind;
-        setText(text: string, start?: number, length?: number): void;
-        setOnError(onError: ErrorCallback): void;
-        setScriptTarget(scriptTarget: ScriptTarget): void;
-        setLanguageVariant(variant: LanguageVariant): void;
-        setTextPos(textPos: number): void;
-        lookAhead<T>(callback: () => T): T;
-        tryScan<T>(callback: () => T): T;
-    }
-    function tokenToString(t: SyntaxKind): string;
-    function getPositionOfLineAndCharacter(sourceFile: SourceFile, line: number, character: number): number;
-    function getLineAndCharacterOfPosition(sourceFile: SourceFile, position: number): LineAndCharacter;
-    function isWhiteSpace(ch: number): boolean;
-    function isLineBreak(ch: number): boolean;
-    function couldStartTrivia(text: string, pos: number): boolean;
-    function getLeadingCommentRanges(text: string, pos: number): CommentRange[];
-    function getTrailingCommentRanges(text: string, pos: number): CommentRange[];
-    /** Optionally, get the shebang */
-    function getShebang(text: string): string;
-    function isIdentifierStart(ch: number, languageVersion: ScriptTarget): boolean;
-    function isIdentifierPart(ch: number, languageVersion: ScriptTarget): boolean;
-    function createScanner(languageVersion: ScriptTarget, skipTrivia: boolean, languageVariant?: LanguageVariant, text?: string, onError?: ErrorCallback, start?: number, length?: number): Scanner;
-}
-declare namespace ts {
-    function getDefaultLibFileName(options: CompilerOptions): string;
-    function textSpanEnd(span: TextSpan): number;
-    function textSpanIsEmpty(span: TextSpan): boolean;
-    function textSpanContainsPosition(span: TextSpan, position: number): boolean;
-    function textSpanContainsTextSpan(span: TextSpan, other: TextSpan): boolean;
-    function textSpanOverlapsWith(span: TextSpan, other: TextSpan): boolean;
-    function textSpanOverlap(span1: TextSpan, span2: TextSpan): TextSpan;
-    function textSpanIntersectsWithTextSpan(span: TextSpan, other: TextSpan): boolean;
-    function textSpanIntersectsWith(span: TextSpan, start: number, length: number): boolean;
-    function decodedTextSpanIntersectsWith(start1: number, length1: number, start2: number, length2: number): boolean;
-    function textSpanIntersectsWithPosition(span: TextSpan, position: number): boolean;
-    function textSpanIntersection(span1: TextSpan, span2: TextSpan): TextSpan;
-    function createTextSpan(start: number, length: number): TextSpan;
-    function createTextSpanFromBounds(start: number, end: number): TextSpan;
-    function textChangeRangeNewSpan(range: TextChangeRange): TextSpan;
-    function textChangeRangeIsUnchanged(range: TextChangeRange): boolean;
-    function createTextChangeRange(span: TextSpan, newLength: number): TextChangeRange;
-    let unchangedTextChangeRange: TextChangeRange;
-    /**
-     * Called to merge all the changes that occurred across several versions of a script snapshot
-     * into a single change.  i.e. if a user keeps making successive edits to a script we will
-     * have a text change from V1 to V2, V2 to V3, ..., Vn.
-     *
-     * This function will then merge those changes into a single change range valid between V1 and
-     * Vn.
-     */
-    function collapseTextChangeRangesAcrossMultipleVersions(changes: TextChangeRange[]): TextChangeRange;
-    function getTypeParameterOwner(d: Declaration): Declaration;
-    function arrayStructurallyIsEqualTo<T>(array1: Array<T>, array2: Array<T>): boolean;
-}
-declare namespace ts {
-    function getNodeConstructor(kind: SyntaxKind): new () => Node;
-    function createNode(kind: SyntaxKind): Node;
-    function forEachChild<T>(node: Node, cbNode: (node: Node) => T, cbNodeArray?: (nodes: Node[]) => T): T;
-    function createSourceFile(fileName: string, sourceText: string, languageVersion: ScriptTarget, setParentNodes?: boolean): SourceFile;
-    function updateSourceFile(sourceFile: SourceFile, newText: string, textChangeRange: TextChangeRange, aggressiveChecks?: boolean): SourceFile;
-}
-declare namespace ts {
-    const version: string;
-    function findConfigFile(searchPath: string): string;
-    function resolveTripleslashReference(moduleName: string, containingFile: string): string;
-    function resolveModuleName(moduleName: string, containingFile: string, compilerOptions: CompilerOptions, host: ModuleResolutionHost): ResolvedModuleWithFailedLookupLocations;
-    function nodeModuleNameResolver(moduleName: string, containingFile: string, host: ModuleResolutionHost): ResolvedModuleWithFailedLookupLocations;
-    function classicNameResolver(moduleName: string, containingFile: string, compilerOptions: CompilerOptions, host: ModuleResolutionHost): ResolvedModuleWithFailedLookupLocations;
-    function createCompilerHost(options: CompilerOptions, setParentNodes?: boolean): CompilerHost;
-    function getPreEmitDiagnostics(program: Program, sourceFile?: SourceFile, cancellationToken?: CancellationToken): Diagnostic[];
-    function flattenDiagnosticMessageText(messageText: string | DiagnosticMessageChain, newLine: string): string;
-    function createProgram(rootNames: string[], options: CompilerOptions, host?: CompilerHost, oldProgram?: Program): Program;
-}
-declare namespace ts {
-    function parseCommandLine(commandLine: string[], readFile?: (path: string) => string): ParsedCommandLine;
-    /**
-      * Read tsconfig.json file
-      * @param fileName The path to the config file
-      */
-    function readConfigFile(fileName: string, readFile: (path: string) => string): {
-        config?: any;
-        error?: Diagnostic;
-    };
-    /**
-      * Parse the text of the tsconfig.json file
-      * @param fileName The path to the config file
-      * @param jsonText The text of the config file
-      */
-    function parseConfigFileTextToJson(fileName: string, jsonText: string): {
-        config?: any;
-        error?: Diagnostic;
-    };
-    /**
-      * Parse the contents of a config file (tsconfig.json).
-      * @param json The contents of the config file to parse
-      * @param basePath A root directory to resolve relative path entries in the config
-      *    file to. e.g. outDir
-      */
-    function parseJsonConfigFileContent(json: any, host: ParseConfigHost, basePath: string): ParsedCommandLine;
-}
-declare namespace ts {
-    /** The version of the language service API */
-    let servicesVersion: string;
-    interface Node {
-        getSourceFile(): SourceFile;
-        getChildCount(sourceFile?: SourceFile): number;
-        getChildAt(index: number, sourceFile?: SourceFile): Node;
-        getChildren(sourceFile?: SourceFile): Node[];
-        getStart(sourceFile?: SourceFile): number;
-        getFullStart(): number;
-        getEnd(): number;
-        getWidth(sourceFile?: SourceFile): number;
-        getFullWidth(): number;
-        getLeadingTriviaWidth(sourceFile?: SourceFile): number;
-        getFullText(sourceFile?: SourceFile): string;
-        getText(sourceFile?: SourceFile): string;
-        getFirstToken(sourceFile?: SourceFile): Node;
-        getLastToken(sourceFile?: SourceFile): Node;
-    }
-    interface Symbol {
-        getFlags(): SymbolFlags;
-        getName(): string;
-        getDeclarations(): Declaration[];
-        getDocumentationComment(): SymbolDisplayPart[];
-    }
-    interface Type {
-        getFlags(): TypeFlags;
-        getSymbol(): Symbol;
-        getProperties(): Symbol[];
-        getProperty(propertyName: string): Symbol;
-        getApparentProperties(): Symbol[];
-        getCallSignatures(): Signature[];
-        getConstructSignatures(): Signature[];
-        getStringIndexType(): Type;
-        getNumberIndexType(): Type;
-        getBaseTypes(): ObjectType[];
-    }
-    interface Signature {
-        getDeclaration(): SignatureDeclaration;
-        getTypeParameters(): Type[];
-        getParameters(): Symbol[];
-        getReturnType(): Type;
-        getDocumentationComment(): SymbolDisplayPart[];
-    }
-    interface SourceFile {
-        getLineAndCharacterOfPosition(pos: number): LineAndCharacter;
-        getLineStarts(): number[];
-        getPositionOfLineAndCharacter(line: number, character: number): number;
-        update(newText: string, textChangeRange: TextChangeRange): SourceFile;
-    }
-    /**
-     * Represents an immutable snapshot of a script at a specified time.Once acquired, the
-     * snapshot is observably immutable. i.e. the same calls with the same parameters will return
-     * the same values.
-     */
-    interface IScriptSnapshot {
-        /** Gets a portion of the script snapshot specified by [start, end). */
-        getText(start: number, end: number): string;
-        /** Gets the length of this script snapshot. */
-        getLength(): number;
-        /**
-         * Gets the TextChangeRange that describe how the text changed between this text and
-         * an older version.  This information is used by the incremental parser to determine
-         * what sections of the script need to be re-parsed.  'undefined' can be returned if the
-         * change range cannot be determined.  However, in that case, incremental parsing will
-         * not happen and the entire document will be re - parsed.
-         */
-        getChangeRange(oldSnapshot: IScriptSnapshot): TextChangeRange;
-        /** Releases all resources held by this script snapshot */
-        dispose?(): void;
-    }
-    module ScriptSnapshot {
-        function fromString(text: string): IScriptSnapshot;
-    }
-    interface PreProcessedFileInfo {
-        referencedFiles: FileReference[];
-        importedFiles: FileReference[];
-        ambientExternalModules: string[];
-        isLibFile: boolean;
-    }
-    interface HostCancellationToken {
-        isCancellationRequested(): boolean;
-    }
-    interface LanguageServiceHost {
-        getCompilationSettings(): CompilerOptions;
-        getNewLine?(): string;
-        getProjectVersion?(): string;
-        getScriptFileNames(): string[];
-        getScriptVersion(fileName: string): string;
-        getScriptSnapshot(fileName: string): IScriptSnapshot;
-        getLocalizedDiagnosticMessages?(): any;
-        getCancellationToken?(): HostCancellationToken;
-        getCurrentDirectory(): string;
-        getDefaultLibFileName(options: CompilerOptions): string;
-        log?(s: string): void;
-        trace?(s: string): void;
-        error?(s: string): void;
-        useCaseSensitiveFileNames?(): boolean;
-        resolveModuleNames?(moduleNames: string[], containingFile: string): ResolvedModule[];
-    }
-    interface LanguageService {
-        cleanupSemanticCache(): void;
-        getSyntacticDiagnostics(fileName: string): Diagnostic[];
-        getSemanticDiagnostics(fileName: string): Diagnostic[];
-        getCompilerOptionsDiagnostics(): Diagnostic[];
-        /**
-         * @deprecated Use getEncodedSyntacticClassifications instead.
-         */
-        getSyntacticClassifications(fileName: string, span: TextSpan): ClassifiedSpan[];
-        /**
-         * @deprecated Use getEncodedSemanticClassifications instead.
-         */
-        getSemanticClassifications(fileName: string, span: TextSpan): ClassifiedSpan[];
-        getEncodedSyntacticClassifications(fileName: string, span: TextSpan): Classifications;
-        getEncodedSemanticClassifications(fileName: string, span: TextSpan): Classifications;
-        getCompletionsAtPosition(fileName: string, position: number): CompletionInfo;
-        getCompletionEntryDetails(fileName: string, position: number, entryName: string): CompletionEntryDetails;
-        getQuickInfoAtPosition(fileName: string, position: number): QuickInfo;
-        getNameOrDottedNameSpan(fileName: string, startPos: number, endPos: number): TextSpan;
-        getBreakpointStatementAtPosition(fileName: string, position: number): TextSpan;
-        getSignatureHelpItems(fileName: string, position: number): SignatureHelpItems;
-        getRenameInfo(fileName: string, position: number): RenameInfo;
-        findRenameLocations(fileName: string, position: number, findInStrings: boolean, findInComments: boolean): RenameLocation[];
-        getDefinitionAtPosition(fileName: string, position: number): DefinitionInfo[];
-        getTypeDefinitionAtPosition(fileName: string, position: number): DefinitionInfo[];
-        getReferencesAtPosition(fileName: string, position: number): ReferenceEntry[];
-        findReferences(fileName: string, position: number): ReferencedSymbol[];
-        getDocumentHighlights(fileName: string, position: number, filesToSearch: string[]): DocumentHighlights[];
-        /** @deprecated */
-        getOccurrencesAtPosition(fileName: string, position: number): ReferenceEntry[];
-        getNavigateToItems(searchValue: string, maxResultCount?: number): NavigateToItem[];
-        getNavigationBarItems(fileName: string): NavigationBarItem[];
-        getOutliningSpans(fileName: string): OutliningSpan[];
-        getTodoComments(fileName: string, descriptors: TodoCommentDescriptor[]): TodoComment[];
-        getBraceMatchingAtPosition(fileName: string, position: number): TextSpan[];
-        getIndentationAtPosition(fileName: string, position: number, options: EditorOptions): number;
-        getFormattingEditsForRange(fileName: string, start: number, end: number, options: FormatCodeOptions): TextChange[];
-        getFormattingEditsForDocument(fileName: string, options: FormatCodeOptions): TextChange[];
-        getFormattingEditsAfterKeystroke(fileName: string, position: number, key: string, options: FormatCodeOptions): TextChange[];
-        getDocCommentTemplateAtPosition(fileName: string, position: number): TextInsertion;
-        getEmitOutput(fileName: string): EmitOutput;
-        getProgram(): Program;
-        getSourceFile(fileName: string): SourceFile;
-        dispose(): void;
-    }
-    interface Classifications {
-        spans: number[];
-        endOfLineState: EndOfLineState;
-    }
-    interface ClassifiedSpan {
-        textSpan: TextSpan;
-        classificationType: string;
-    }
-    interface NavigationBarItem {
-        text: string;
-        kind: string;
-        kindModifiers: string;
-        spans: TextSpan[];
-        childItems: NavigationBarItem[];
-        indent: number;
-        bolded: boolean;
-        grayed: boolean;
-    }
-    interface TodoCommentDescriptor {
-        text: string;
-        priority: number;
-    }
-    interface TodoComment {
-        descriptor: TodoCommentDescriptor;
-        message: string;
-        position: number;
-    }
-    class TextChange {
-        span: TextSpan;
-        newText: string;
-    }
-    interface TextInsertion {
-        newText: string;
-        /** The position in newText the caret should point to after the insertion. */
-        caretOffset: number;
-    }
-    interface RenameLocation {
-        textSpan: TextSpan;
-        fileName: string;
-    }
-    interface ReferenceEntry {
-        textSpan: TextSpan;
-        fileName: string;
-        isWriteAccess: boolean;
-    }
-    interface DocumentHighlights {
-        fileName: string;
-        highlightSpans: HighlightSpan[];
-    }
-    module HighlightSpanKind {
-        const none: string;
-        const definition: string;
-        const reference: string;
-        const writtenReference: string;
-    }
-    interface HighlightSpan {
-        fileName?: string;
-        textSpan: TextSpan;
-        kind: string;
-    }
-    interface NavigateToItem {
-        name: string;
-        kind: string;
-        kindModifiers: string;
-        matchKind: string;
-        isCaseSensitive: boolean;
-        fileName: string;
-        textSpan: TextSpan;
-        containerName: string;
-        containerKind: string;
-    }
-    interface EditorOptions {
-        IndentSize: number;
-        TabSize: number;
-        NewLineCharacter: string;
-        ConvertTabsToSpaces: boolean;
-        IndentStyle: IndentStyle;
-    }
-    enum IndentStyle {
-        None = 0,
-        Block = 1,
-        Smart = 2,
-    }
-    interface FormatCodeOptions extends EditorOptions {
-        InsertSpaceAfterCommaDelimiter: boolean;
-        InsertSpaceAfterSemicolonInForStatements: boolean;
-        InsertSpaceBeforeAndAfterBinaryOperators: boolean;
-        InsertSpaceAfterKeywordsInControlFlowStatements: boolean;
-        InsertSpaceAfterFunctionKeywordForAnonymousFunctions: boolean;
-        InsertSpaceAfterOpeningAndBeforeClosingNonemptyParenthesis: boolean;
-        InsertSpaceAfterOpeningAndBeforeClosingNonemptyBrackets: boolean;
-        PlaceOpenBraceOnNewLineForFunctions: boolean;
-        PlaceOpenBraceOnNewLineForControlBlocks: boolean;
-        [s: string]: boolean | number | string;
-    }
-    interface DefinitionInfo {
-        fileName: string;
-        textSpan: TextSpan;
-        kind: string;
-        name: string;
-        containerKind: string;
-        containerName: string;
-    }
-    interface ReferencedSymbol {
-        definition: DefinitionInfo;
-        references: ReferenceEntry[];
-    }
-    enum SymbolDisplayPartKind {
-        aliasName = 0,
-        className = 1,
-        enumName = 2,
-        fieldName = 3,
-        interfaceName = 4,
-        keyword = 5,
-        lineBreak = 6,
-        numericLiteral = 7,
-        stringLiteral = 8,
-        localName = 9,
-        methodName = 10,
-        moduleName = 11,
-        operator = 12,
-        parameterName = 13,
-        propertyName = 14,
-        punctuation = 15,
-        space = 16,
-        text = 17,
-        typeParameterName = 18,
-        enumMemberName = 19,
-        functionName = 20,
-        regularExpressionLiteral = 21,
-    }
-    interface SymbolDisplayPart {
-        text: string;
-        kind: string;
-    }
-    interface QuickInfo {
-        kind: string;
-        kindModifiers: string;
-        textSpan: TextSpan;
-        displayParts: SymbolDisplayPart[];
-        documentation: SymbolDisplayPart[];
-    }
-    interface RenameInfo {
-        canRename: boolean;
-        localizedErrorMessage: string;
-        displayName: string;
-        fullDisplayName: string;
-        kind: string;
-        kindModifiers: string;
-        triggerSpan: TextSpan;
-    }
-    interface SignatureHelpParameter {
-        name: string;
-        documentation: SymbolDisplayPart[];
-        displayParts: SymbolDisplayPart[];
-        isOptional: boolean;
-    }
-    /**
-     * Represents a single signature to show in signature help.
-     * The id is used for subsequent calls into the language service to ask questions about the
-     * signature help item in the context of any documents that have been updated.  i.e. after
-     * an edit has happened, while signature help is still active, the host can ask important
-     * questions like 'what parameter is the user currently contained within?'.
-     */
-    interface SignatureHelpItem {
-        isVariadic: boolean;
-        prefixDisplayParts: SymbolDisplayPart[];
-        suffixDisplayParts: SymbolDisplayPart[];
-        separatorDisplayParts: SymbolDisplayPart[];
-        parameters: SignatureHelpParameter[];
-        documentation: SymbolDisplayPart[];
-    }
-    /**
-     * Represents a set of signature help items, and the preferred item that should be selected.
-     */
-    interface SignatureHelpItems {
-        items: SignatureHelpItem[];
-        applicableSpan: TextSpan;
-        selectedItemIndex: number;
-        argumentIndex: number;
-        argumentCount: number;
-    }
-    interface CompletionInfo {
-        isMemberCompletion: boolean;
-        isNewIdentifierLocation: boolean;
-        entries: CompletionEntry[];
-    }
-    interface CompletionEntry {
-        name: string;
-        kind: string;
-        kindModifiers: string;
-        sortText: string;
-    }
-    interface CompletionEntryDetails {
-        name: string;
-        kind: string;
-        kindModifiers: string;
-        displayParts: SymbolDisplayPart[];
-        documentation: SymbolDisplayPart[];
-    }
-    interface OutliningSpan {
-        /** The span of the document to actually collapse. */
-        textSpan: TextSpan;
-        /** The span of the document to display when the user hovers over the collapsed span. */
-        hintSpan: TextSpan;
-        /** The text to display in the editor for the collapsed region. */
-        bannerText: string;
-        /**
-          * Whether or not this region should be automatically collapsed when
-          * the 'Collapse to Definitions' command is invoked.
-          */
-        autoCollapse: boolean;
-    }
-    interface EmitOutput {
-        outputFiles: OutputFile[];
-        emitSkipped: boolean;
-    }
-    const enum OutputFileType {
-        JavaScript = 0,
-        SourceMap = 1,
-        Declaration = 2,
-    }
-    interface OutputFile {
-        name: string;
-        writeByteOrderMark: boolean;
-        text: string;
-    }
-    const enum EndOfLineState {
-        None = 0,
-        InMultiLineCommentTrivia = 1,
-        InSingleQuoteStringLiteral = 2,
-        InDoubleQuoteStringLiteral = 3,
-        InTemplateHeadOrNoSubstitutionTemplate = 4,
-        InTemplateMiddleOrTail = 5,
-        InTemplateSubstitutionPosition = 6,
-    }
-    enum TokenClass {
-        Punctuation = 0,
-        Keyword = 1,
-        Operator = 2,
-        Comment = 3,
-        Whitespace = 4,
-        Identifier = 5,
-        NumberLiteral = 6,
-        StringLiteral = 7,
-        RegExpLiteral = 8,
-    }
-    interface ClassificationResult {
-        finalLexState: EndOfLineState;
-        entries: ClassificationInfo[];
-    }
-    interface ClassificationInfo {
-        length: number;
-        classification: TokenClass;
-    }
-    interface Classifier {
-        /**
-         * Gives lexical classifications of tokens on a line without any syntactic context.
-         * For instance, a token consisting of the text 'string' can be either an identifier
-         * named 'string' or the keyword 'string', however, because this classifier is not aware,
-         * it relies on certain heuristics to give acceptable results. For classifications where
-         * speed trumps accuracy, this function is preferable; however, for true accuracy, the
-         * syntactic classifier is ideal. In fact, in certain editing scenarios, combining the
-         * lexical, syntactic, and semantic classifiers may issue the best user experience.
-         *
-         * @param text                      The text of a line to classify.
-         * @param lexState                  The state of the lexical classifier at the end of the previous line.
-         * @param syntacticClassifierAbsent Whether the client is *not* using a syntactic classifier.
-         *                                  If there is no syntactic classifier (syntacticClassifierAbsent=true),
-         *                                  certain heuristics may be used in its place; however, if there is a
-         *                                  syntactic classifier (syntacticClassifierAbsent=false), certain
-         *                                  classifications which may be incorrectly categorized will be given
-         *                                  back as Identifiers in order to allow the syntactic classifier to
-         *                                  subsume the classification.
-         * @deprecated Use getLexicalClassifications instead.
-         */
-        getClassificationsForLine(text: string, lexState: EndOfLineState, syntacticClassifierAbsent: boolean): ClassificationResult;
-        getEncodedLexicalClassifications(text: string, endOfLineState: EndOfLineState, syntacticClassifierAbsent: boolean): Classifications;
-    }
-    /**
-      * The document registry represents a store of SourceFile objects that can be shared between
-      * multiple LanguageService instances. A LanguageService instance holds on the SourceFile (AST)
-      * of files in the context.
-      * SourceFile objects account for most of the memory usage by the language service. Sharing
-      * the same DocumentRegistry instance between different instances of LanguageService allow
-      * for more efficient memory utilization since all projects will share at least the library
-      * file (lib.d.ts).
-      *
-      * A more advanced use of the document registry is to serialize sourceFile objects to disk
-      * and re-hydrate them when needed.
-      *
-      * To create a default DocumentRegistry, use createDocumentRegistry to create one, and pass it
-      * to all subsequent createLanguageService calls.
-      */
-    interface DocumentRegistry {
-        /**
-          * Request a stored SourceFile with a given fileName and compilationSettings.
-          * The first call to acquire will call createLanguageServiceSourceFile to generate
-          * the SourceFile if was not found in the registry.
-          *
-          * @param fileName The name of the file requested
-          * @param compilationSettings Some compilation settings like target affects the
-          * shape of a the resulting SourceFile. This allows the DocumentRegistry to store
-          * multiple copies of the same file for different compilation settings.
-          * @parm scriptSnapshot Text of the file. Only used if the file was not found
-          * in the registry and a new one was created.
-          * @parm version Current version of the file. Only used if the file was not found
-          * in the registry and a new one was created.
-          */
-        acquireDocument(fileName: string, compilationSettings: CompilerOptions, scriptSnapshot: IScriptSnapshot, version: string): SourceFile;
-        /**
-          * Request an updated version of an already existing SourceFile with a given fileName
-          * and compilationSettings. The update will in-turn call updateLanguageServiceSourceFile
-          * to get an updated SourceFile.
-          *
-          * @param fileName The name of the file requested
-          * @param compilationSettings Some compilation settings like target affects the
-          * shape of a the resulting SourceFile. This allows the DocumentRegistry to store
-          * multiple copies of the same file for different compilation settings.
-          * @param scriptSnapshot Text of the file.
-          * @param version Current version of the file.
-          */
-        updateDocument(fileName: string, compilationSettings: CompilerOptions, scriptSnapshot: IScriptSnapshot, version: string): SourceFile;
-        /**
-          * Informs the DocumentRegistry that a file is not needed any longer.
-          *
-          * Note: It is not allowed to call release on a SourceFile that was not acquired from
-          * this registry originally.
-          *
-          * @param fileName The name of the file to be released
-          * @param compilationSettings The compilation settings used to acquire the file
-          */
-        releaseDocument(fileName: string, compilationSettings: CompilerOptions): void;
-        reportStats(): string;
-    }
-    module ScriptElementKind {
-        const unknown: string;
-        const warning: string;
-        const keyword: string;
-        const scriptElement: string;
-        const moduleElement: string;
-        const classElement: string;
-        const localClassElement: string;
-        const interfaceElement: string;
-        const typeElement: string;
-        const enumElement: string;
-        const variableElement: string;
-        const localVariableElement: string;
-        const functionElement: string;
-        const localFunctionElement: string;
-        const memberFunctionElement: string;
-        const memberGetAccessorElement: string;
-        const memberSetAccessorElement: string;
-        const memberVariableElement: string;
-        const constructorImplementationElement: string;
-        const callSignatureElement: string;
-        const indexSignatureElement: string;
-        const constructSignatureElement: string;
-        const parameterElement: string;
-        const typeParameterElement: string;
-        const primitiveType: string;
-        const label: string;
-        const alias: string;
-        const constElement: string;
-        const letElement: string;
-    }
-    module ScriptElementKindModifier {
-        const none: string;
-        const publicMemberModifier: string;
-        const privateMemberModifier: string;
-        const protectedMemberModifier: string;
-        const exportedModifier: string;
-        const ambientModifier: string;
-        const staticModifier: string;
-        const abstractModifier: string;
-    }
-    class ClassificationTypeNames {
-        static comment: string;
-        static identifier: string;
-        static keyword: string;
-        static numericLiteral: string;
-        static operator: string;
-        static stringLiteral: string;
-        static whiteSpace: string;
-        static text: string;
-        static punctuation: string;
-        static className: string;
-        static enumName: string;
-        static interfaceName: string;
-        static moduleName: string;
-        static typeParameterName: string;
-        static typeAliasName: string;
-        static parameterName: string;
-        static docCommentTagName: string;
-    }
-    const enum ClassificationType {
-        comment = 1,
-        identifier = 2,
-        keyword = 3,
-        numericLiteral = 4,
-        operator = 5,
-        stringLiteral = 6,
-        regularExpressionLiteral = 7,
-        whiteSpace = 8,
-        text = 9,
-        punctuation = 10,
-        className = 11,
-        enumName = 12,
-        interfaceName = 13,
-        moduleName = 14,
-        typeParameterName = 15,
-        typeAliasName = 16,
-        parameterName = 17,
-        docCommentTagName = 18,
-    }
-    interface DisplayPartsSymbolWriter extends SymbolWriter {
-        displayParts(): SymbolDisplayPart[];
-    }
-    function displayPartsToString(displayParts: SymbolDisplayPart[]): string;
-    function getDefaultCompilerOptions(): CompilerOptions;
-    interface TranspileOptions {
-        compilerOptions?: CompilerOptions;
-        fileName?: string;
-        reportDiagnostics?: boolean;
-        moduleName?: string;
-        renamedDependencies?: Map<string>;
-    }
-    interface TranspileOutput {
-        outputText: string;
-        diagnostics?: Diagnostic[];
-        sourceMapText?: string;
-    }
-    function transpileModule(input: string, transpileOptions: TranspileOptions): TranspileOutput;
-    function transpile(input: string, compilerOptions?: CompilerOptions, fileName?: string, diagnostics?: Diagnostic[], moduleName?: string): string;
-    function createLanguageServiceSourceFile(fileName: string, scriptSnapshot: IScriptSnapshot, scriptTarget: ScriptTarget, version: string, setNodeParents: boolean): SourceFile;
-    let disableIncrementalParsing: boolean;
-    function updateLanguageServiceSourceFile(sourceFile: SourceFile, scriptSnapshot: IScriptSnapshot, version: string, textChangeRange: TextChangeRange, aggressiveChecks?: boolean): SourceFile;
-    function createGetCanonicalFileName(useCaseSensitivefileNames: boolean): (fileName: string) => string;
-    function createDocumentRegistry(useCaseSensitiveFileNames?: boolean): DocumentRegistry;
-    function preProcessFile(sourceText: string, readImportFiles?: boolean, detectJavaScriptImports?: boolean): PreProcessedFileInfo;
-    function createLanguageService(host: LanguageServiceHost, documentRegistry?: DocumentRegistry): LanguageService;
-    function createClassifier(): Classifier;
-    /**
-      * Get the path of the default library files (lib.d.ts) as distributed with the typescript
-      * node package.
-      * The functionality is not supported if the ts module is consumed outside of a node module.
-      */
-    function getDefaultLibFilePath(options: CompilerOptions): string;
-}
-
+/*! *****************************************************************************
+Copyright (c) Microsoft Corporation. All rights reserved. 
+Licensed under the Apache License, Version 2.0 (the "License"); you may not use
+this file except in compliance with the License. You may obtain a copy of the
+License at http://www.apache.org/licenses/LICENSE-2.0  
+ 
+THIS CODE IS PROVIDED ON AN *AS IS* BASIS, WITHOUT WARRANTIES OR CONDITIONS OF ANY
+KIND, EITHER EXPRESS OR IMPLIED, INCLUDING WITHOUT LIMITATION ANY IMPLIED
+WARRANTIES OR CONDITIONS OF TITLE, FITNESS FOR A PARTICULAR PURPOSE, 
+MERCHANTABLITY OR NON-INFRINGEMENT. 
+ 
+See the Apache Version 2.0 License for specific language governing permissions
+and limitations under the License.
+***************************************************************************** */
+
+declare namespace ts {
+    interface Map<T> {
+        [index: string]: T;
+    }
+    interface FileMap<T> {
+        get(fileName: string): T;
+        set(fileName: string, value: T): void;
+        contains(fileName: string): boolean;
+        remove(fileName: string): void;
+        forEachValue(f: (v: T) => void): void;
+        clear(): void;
+    }
+    interface TextRange {
+        pos: number;
+        end: number;
+    }
+    const enum SyntaxKind {
+        Unknown = 0,
+        EndOfFileToken = 1,
+        SingleLineCommentTrivia = 2,
+        MultiLineCommentTrivia = 3,
+        NewLineTrivia = 4,
+        WhitespaceTrivia = 5,
+        ShebangTrivia = 6,
+        ConflictMarkerTrivia = 7,
+        NumericLiteral = 8,
+        StringLiteral = 9,
+        RegularExpressionLiteral = 10,
+        NoSubstitutionTemplateLiteral = 11,
+        TemplateHead = 12,
+        TemplateMiddle = 13,
+        TemplateTail = 14,
+        OpenBraceToken = 15,
+        CloseBraceToken = 16,
+        OpenParenToken = 17,
+        CloseParenToken = 18,
+        OpenBracketToken = 19,
+        CloseBracketToken = 20,
+        DotToken = 21,
+        DotDotDotToken = 22,
+        SemicolonToken = 23,
+        CommaToken = 24,
+        LessThanToken = 25,
+        LessThanSlashToken = 26,
+        GreaterThanToken = 27,
+        LessThanEqualsToken = 28,
+        GreaterThanEqualsToken = 29,
+        EqualsEqualsToken = 30,
+        ExclamationEqualsToken = 31,
+        EqualsEqualsEqualsToken = 32,
+        ExclamationEqualsEqualsToken = 33,
+        EqualsGreaterThanToken = 34,
+        PlusToken = 35,
+        MinusToken = 36,
+        AsteriskToken = 37,
+        AsteriskAsteriskToken = 38,
+        SlashToken = 39,
+        PercentToken = 40,
+        PlusPlusToken = 41,
+        MinusMinusToken = 42,
+        LessThanLessThanToken = 43,
+        GreaterThanGreaterThanToken = 44,
+        GreaterThanGreaterThanGreaterThanToken = 45,
+        AmpersandToken = 46,
+        BarToken = 47,
+        CaretToken = 48,
+        ExclamationToken = 49,
+        TildeToken = 50,
+        AmpersandAmpersandToken = 51,
+        BarBarToken = 52,
+        QuestionToken = 53,
+        ColonToken = 54,
+        AtToken = 55,
+        EqualsToken = 56,
+        PlusEqualsToken = 57,
+        MinusEqualsToken = 58,
+        AsteriskEqualsToken = 59,
+        AsteriskAsteriskEqualsToken = 60,
+        SlashEqualsToken = 61,
+        PercentEqualsToken = 62,
+        LessThanLessThanEqualsToken = 63,
+        GreaterThanGreaterThanEqualsToken = 64,
+        GreaterThanGreaterThanGreaterThanEqualsToken = 65,
+        AmpersandEqualsToken = 66,
+        BarEqualsToken = 67,
+        CaretEqualsToken = 68,
+        Identifier = 69,
+        BreakKeyword = 70,
+        CaseKeyword = 71,
+        CatchKeyword = 72,
+        ClassKeyword = 73,
+        ConstKeyword = 74,
+        ContinueKeyword = 75,
+        DebuggerKeyword = 76,
+        DefaultKeyword = 77,
+        DeleteKeyword = 78,
+        DoKeyword = 79,
+        ElseKeyword = 80,
+        EnumKeyword = 81,
+        ExportKeyword = 82,
+        ExtendsKeyword = 83,
+        FalseKeyword = 84,
+        FinallyKeyword = 85,
+        ForKeyword = 86,
+        FunctionKeyword = 87,
+        IfKeyword = 88,
+        ImportKeyword = 89,
+        InKeyword = 90,
+        InstanceOfKeyword = 91,
+        NewKeyword = 92,
+        NullKeyword = 93,
+        ReturnKeyword = 94,
+        SuperKeyword = 95,
+        SwitchKeyword = 96,
+        ThisKeyword = 97,
+        ThrowKeyword = 98,
+        TrueKeyword = 99,
+        TryKeyword = 100,
+        TypeOfKeyword = 101,
+        VarKeyword = 102,
+        VoidKeyword = 103,
+        WhileKeyword = 104,
+        WithKeyword = 105,
+        ImplementsKeyword = 106,
+        InterfaceKeyword = 107,
+        LetKeyword = 108,
+        PackageKeyword = 109,
+        PrivateKeyword = 110,
+        ProtectedKeyword = 111,
+        PublicKeyword = 112,
+        StaticKeyword = 113,
+        YieldKeyword = 114,
+        AbstractKeyword = 115,
+        AsKeyword = 116,
+        AnyKeyword = 117,
+        AsyncKeyword = 118,
+        AwaitKeyword = 119,
+        BooleanKeyword = 120,
+        ConstructorKeyword = 121,
+        DeclareKeyword = 122,
+        GetKeyword = 123,
+        IsKeyword = 124,
+        ModuleKeyword = 125,
+        NamespaceKeyword = 126,
+        RequireKeyword = 127,
+        NumberKeyword = 128,
+        SetKeyword = 129,
+        StringKeyword = 130,
+        SymbolKeyword = 131,
+        TypeKeyword = 132,
+        FromKeyword = 133,
+        OfKeyword = 134,
+        QualifiedName = 135,
+        ComputedPropertyName = 136,
+        TypeParameter = 137,
+        Parameter = 138,
+        Decorator = 139,
+        PropertySignature = 140,
+        PropertyDeclaration = 141,
+        MethodSignature = 142,
+        MethodDeclaration = 143,
+        Constructor = 144,
+        GetAccessor = 145,
+        SetAccessor = 146,
+        CallSignature = 147,
+        ConstructSignature = 148,
+        IndexSignature = 149,
+        TypePredicate = 150,
+        TypeReference = 151,
+        FunctionType = 152,
+        ConstructorType = 153,
+        TypeQuery = 154,
+        TypeLiteral = 155,
+        ArrayType = 156,
+        TupleType = 157,
+        UnionType = 158,
+        IntersectionType = 159,
+        ParenthesizedType = 160,
+        ObjectBindingPattern = 161,
+        ArrayBindingPattern = 162,
+        BindingElement = 163,
+        ArrayLiteralExpression = 164,
+        ObjectLiteralExpression = 165,
+        PropertyAccessExpression = 166,
+        ElementAccessExpression = 167,
+        CallExpression = 168,
+        NewExpression = 169,
+        TaggedTemplateExpression = 170,
+        TypeAssertionExpression = 171,
+        ParenthesizedExpression = 172,
+        FunctionExpression = 173,
+        ArrowFunction = 174,
+        DeleteExpression = 175,
+        TypeOfExpression = 176,
+        VoidExpression = 177,
+        AwaitExpression = 178,
+        PrefixUnaryExpression = 179,
+        PostfixUnaryExpression = 180,
+        BinaryExpression = 181,
+        ConditionalExpression = 182,
+        TemplateExpression = 183,
+        YieldExpression = 184,
+        SpreadElementExpression = 185,
+        ClassExpression = 186,
+        OmittedExpression = 187,
+        ExpressionWithTypeArguments = 188,
+        AsExpression = 189,
+        TemplateSpan = 190,
+        SemicolonClassElement = 191,
+        Block = 192,
+        VariableStatement = 193,
+        EmptyStatement = 194,
+        ExpressionStatement = 195,
+        IfStatement = 196,
+        DoStatement = 197,
+        WhileStatement = 198,
+        ForStatement = 199,
+        ForInStatement = 200,
+        ForOfStatement = 201,
+        ContinueStatement = 202,
+        BreakStatement = 203,
+        ReturnStatement = 204,
+        WithStatement = 205,
+        SwitchStatement = 206,
+        LabeledStatement = 207,
+        ThrowStatement = 208,
+        TryStatement = 209,
+        DebuggerStatement = 210,
+        VariableDeclaration = 211,
+        VariableDeclarationList = 212,
+        FunctionDeclaration = 213,
+        ClassDeclaration = 214,
+        InterfaceDeclaration = 215,
+        TypeAliasDeclaration = 216,
+        EnumDeclaration = 217,
+        ModuleDeclaration = 218,
+        ModuleBlock = 219,
+        CaseBlock = 220,
+        ImportEqualsDeclaration = 221,
+        ImportDeclaration = 222,
+        ImportClause = 223,
+        NamespaceImport = 224,
+        NamedImports = 225,
+        ImportSpecifier = 226,
+        ExportAssignment = 227,
+        ExportDeclaration = 228,
+        NamedExports = 229,
+        ExportSpecifier = 230,
+        MissingDeclaration = 231,
+        ExternalModuleReference = 232,
+        JsxElement = 233,
+        JsxSelfClosingElement = 234,
+        JsxOpeningElement = 235,
+        JsxText = 236,
+        JsxClosingElement = 237,
+        JsxAttribute = 238,
+        JsxSpreadAttribute = 239,
+        JsxExpression = 240,
+        CaseClause = 241,
+        DefaultClause = 242,
+        HeritageClause = 243,
+        CatchClause = 244,
+        PropertyAssignment = 245,
+        ShorthandPropertyAssignment = 246,
+        EnumMember = 247,
+        SourceFile = 248,
+        JSDocTypeExpression = 249,
+        JSDocAllType = 250,
+        JSDocUnknownType = 251,
+        JSDocArrayType = 252,
+        JSDocUnionType = 253,
+        JSDocTupleType = 254,
+        JSDocNullableType = 255,
+        JSDocNonNullableType = 256,
+        JSDocRecordType = 257,
+        JSDocRecordMember = 258,
+        JSDocTypeReference = 259,
+        JSDocOptionalType = 260,
+        JSDocFunctionType = 261,
+        JSDocVariadicType = 262,
+        JSDocConstructorType = 263,
+        JSDocThisType = 264,
+        JSDocComment = 265,
+        JSDocTag = 266,
+        JSDocParameterTag = 267,
+        JSDocReturnTag = 268,
+        JSDocTypeTag = 269,
+        JSDocTemplateTag = 270,
+        SyntaxList = 271,
+        Count = 272,
+        FirstAssignment = 56,
+        LastAssignment = 68,
+        FirstReservedWord = 70,
+        LastReservedWord = 105,
+        FirstKeyword = 70,
+        LastKeyword = 134,
+        FirstFutureReservedWord = 106,
+        LastFutureReservedWord = 114,
+        FirstTypeNode = 151,
+        LastTypeNode = 160,
+        FirstPunctuation = 15,
+        LastPunctuation = 68,
+        FirstToken = 0,
+        LastToken = 134,
+        FirstTriviaToken = 2,
+        LastTriviaToken = 7,
+        FirstLiteralToken = 8,
+        LastLiteralToken = 11,
+        FirstTemplateToken = 11,
+        LastTemplateToken = 14,
+        FirstBinaryOperator = 25,
+        LastBinaryOperator = 68,
+        FirstNode = 135,
+    }
+    const enum NodeFlags {
+        Export = 1,
+        Ambient = 2,
+        Public = 16,
+        Private = 32,
+        Protected = 64,
+        Static = 128,
+        Abstract = 256,
+        Async = 512,
+        Default = 1024,
+        MultiLine = 2048,
+        Synthetic = 4096,
+        DeclarationFile = 8192,
+        Let = 16384,
+        Const = 32768,
+        OctalLiteral = 65536,
+        Namespace = 131072,
+        ExportContext = 262144,
+        ContainsThis = 524288,
+        Modifier = 2035,
+        AccessibilityModifier = 112,
+        BlockScoped = 49152,
+    }
+    const enum JsxFlags {
+        None = 0,
+        IntrinsicNamedElement = 1,
+        IntrinsicIndexedElement = 2,
+        ClassElement = 4,
+        UnknownElement = 8,
+        IntrinsicElement = 3,
+    }
+    interface Node extends TextRange {
+        kind: SyntaxKind;
+        flags: NodeFlags;
+        decorators?: NodeArray<Decorator>;
+        modifiers?: ModifiersArray;
+        parent?: Node;
+    }
+    interface NodeArray<T> extends Array<T>, TextRange {
+        hasTrailingComma?: boolean;
+    }
+    interface ModifiersArray extends NodeArray<Node> {
+        flags: number;
+    }
+    interface Identifier extends PrimaryExpression {
+        text: string;
+        originalKeywordKind?: SyntaxKind;
+    }
+    interface QualifiedName extends Node {
+        left: EntityName;
+        right: Identifier;
+    }
+    type EntityName = Identifier | QualifiedName;
+    type DeclarationName = Identifier | LiteralExpression | ComputedPropertyName | BindingPattern;
+    interface Declaration extends Node {
+        _declarationBrand: any;
+        name?: DeclarationName;
+    }
+    interface ComputedPropertyName extends Node {
+        expression: Expression;
+    }
+    interface Decorator extends Node {
+        expression: LeftHandSideExpression;
+    }
+    interface TypeParameterDeclaration extends Declaration {
+        name: Identifier;
+        constraint?: TypeNode;
+        expression?: Expression;
+    }
+    interface SignatureDeclaration extends Declaration {
+        typeParameters?: NodeArray<TypeParameterDeclaration>;
+        parameters: NodeArray<ParameterDeclaration>;
+        type?: TypeNode;
+    }
+    interface VariableDeclaration extends Declaration {
+        parent?: VariableDeclarationList;
+        name: Identifier | BindingPattern;
+        type?: TypeNode;
+        initializer?: Expression;
+    }
+    interface VariableDeclarationList extends Node {
+        declarations: NodeArray<VariableDeclaration>;
+    }
+    interface ParameterDeclaration extends Declaration {
+        dotDotDotToken?: Node;
+        name: Identifier | BindingPattern;
+        questionToken?: Node;
+        type?: TypeNode;
+        initializer?: Expression;
+    }
+    interface BindingElement extends Declaration {
+        propertyName?: Identifier;
+        dotDotDotToken?: Node;
+        name: Identifier | BindingPattern;
+        initializer?: Expression;
+    }
+    interface PropertyDeclaration extends Declaration, ClassElement {
+        name: DeclarationName;
+        questionToken?: Node;
+        type?: TypeNode;
+        initializer?: Expression;
+    }
+    interface ObjectLiteralElement extends Declaration {
+        _objectLiteralBrandBrand: any;
+    }
+    interface PropertyAssignment extends ObjectLiteralElement {
+        _propertyAssignmentBrand: any;
+        name: DeclarationName;
+        questionToken?: Node;
+        initializer: Expression;
+    }
+    interface ShorthandPropertyAssignment extends ObjectLiteralElement {
+        name: Identifier;
+        questionToken?: Node;
+        equalsToken?: Node;
+        objectAssignmentInitializer?: Expression;
+    }
+    interface VariableLikeDeclaration extends Declaration {
+        propertyName?: Identifier;
+        dotDotDotToken?: Node;
+        name: DeclarationName;
+        questionToken?: Node;
+        type?: TypeNode;
+        initializer?: Expression;
+    }
+    interface BindingPattern extends Node {
+        elements: NodeArray<BindingElement>;
+    }
+    /**
+     * Several node kinds share function-like features such as a signature,
+     * a name, and a body. These nodes should extend FunctionLikeDeclaration.
+     * Examples:
+     * - FunctionDeclaration
+     * - MethodDeclaration
+     * - AccessorDeclaration
+     */
+    interface FunctionLikeDeclaration extends SignatureDeclaration {
+        _functionLikeDeclarationBrand: any;
+        asteriskToken?: Node;
+        questionToken?: Node;
+        body?: Block | Expression;
+    }
+    interface FunctionDeclaration extends FunctionLikeDeclaration, Statement {
+        name?: Identifier;
+        body?: Block;
+    }
+    interface MethodDeclaration extends FunctionLikeDeclaration, ClassElement, ObjectLiteralElement {
+        body?: Block;
+    }
+    interface ConstructorDeclaration extends FunctionLikeDeclaration, ClassElement {
+        body?: Block;
+    }
+    interface SemicolonClassElement extends ClassElement {
+        _semicolonClassElementBrand: any;
+    }
+    interface AccessorDeclaration extends FunctionLikeDeclaration, ClassElement, ObjectLiteralElement {
+        _accessorDeclarationBrand: any;
+        body: Block;
+    }
+    interface IndexSignatureDeclaration extends SignatureDeclaration, ClassElement {
+        _indexSignatureDeclarationBrand: any;
+    }
+    interface TypeNode extends Node {
+        _typeNodeBrand: any;
+    }
+    interface FunctionOrConstructorTypeNode extends TypeNode, SignatureDeclaration {
+        _functionOrConstructorTypeNodeBrand: any;
+    }
+    interface TypeReferenceNode extends TypeNode {
+        typeName: EntityName;
+        typeArguments?: NodeArray<TypeNode>;
+    }
+    interface TypePredicateNode extends TypeNode {
+        parameterName: Identifier;
+        type: TypeNode;
+    }
+    interface TypeQueryNode extends TypeNode {
+        exprName: EntityName;
+    }
+    interface TypeLiteralNode extends TypeNode, Declaration {
+        members: NodeArray<Node>;
+    }
+    interface ArrayTypeNode extends TypeNode {
+        elementType: TypeNode;
+    }
+    interface TupleTypeNode extends TypeNode {
+        elementTypes: NodeArray<TypeNode>;
+    }
+    interface UnionOrIntersectionTypeNode extends TypeNode {
+        types: NodeArray<TypeNode>;
+    }
+    interface UnionTypeNode extends UnionOrIntersectionTypeNode {
+    }
+    interface IntersectionTypeNode extends UnionOrIntersectionTypeNode {
+    }
+    interface ParenthesizedTypeNode extends TypeNode {
+        type: TypeNode;
+    }
+    interface StringLiteral extends LiteralExpression, TypeNode {
+        _stringLiteralBrand: any;
+    }
+    interface Expression extends Node {
+        _expressionBrand: any;
+        contextualType?: Type;
+    }
+    interface UnaryExpression extends Expression {
+        _unaryExpressionBrand: any;
+    }
+    interface IncrementExpression extends UnaryExpression {
+        _incrementExpressionBrand: any;
+    }
+    interface PrefixUnaryExpression extends IncrementExpression {
+        operator: SyntaxKind;
+        operand: UnaryExpression;
+    }
+    interface PostfixUnaryExpression extends IncrementExpression {
+        operand: LeftHandSideExpression;
+        operator: SyntaxKind;
+    }
+    interface PostfixExpression extends UnaryExpression {
+        _postfixExpressionBrand: any;
+    }
+    interface LeftHandSideExpression extends IncrementExpression {
+        _leftHandSideExpressionBrand: any;
+    }
+    interface MemberExpression extends LeftHandSideExpression {
+        _memberExpressionBrand: any;
+    }
+    interface PrimaryExpression extends MemberExpression {
+        _primaryExpressionBrand: any;
+    }
+    interface DeleteExpression extends UnaryExpression {
+        expression: UnaryExpression;
+    }
+    interface TypeOfExpression extends UnaryExpression {
+        expression: UnaryExpression;
+    }
+    interface VoidExpression extends UnaryExpression {
+        expression: UnaryExpression;
+    }
+    interface AwaitExpression extends UnaryExpression {
+        expression: UnaryExpression;
+    }
+    interface YieldExpression extends Expression {
+        asteriskToken?: Node;
+        expression?: Expression;
+    }
+    interface BinaryExpression extends Expression, Declaration {
+        left: Expression;
+        operatorToken: Node;
+        right: Expression;
+    }
+    interface ConditionalExpression extends Expression {
+        condition: Expression;
+        questionToken: Node;
+        whenTrue: Expression;
+        colonToken: Node;
+        whenFalse: Expression;
+    }
+    interface FunctionExpression extends PrimaryExpression, FunctionLikeDeclaration {
+        name?: Identifier;
+        body: Block | Expression;
+    }
+    interface ArrowFunction extends Expression, FunctionLikeDeclaration {
+        equalsGreaterThanToken: Node;
+    }
+    interface LiteralExpression extends PrimaryExpression {
+        text: string;
+        isUnterminated?: boolean;
+        hasExtendedUnicodeEscape?: boolean;
+    }
+    interface TemplateExpression extends PrimaryExpression {
+        head: LiteralExpression;
+        templateSpans: NodeArray<TemplateSpan>;
+    }
+    interface TemplateSpan extends Node {
+        expression: Expression;
+        literal: LiteralExpression;
+    }
+    interface ParenthesizedExpression extends PrimaryExpression {
+        expression: Expression;
+    }
+    interface ArrayLiteralExpression extends PrimaryExpression {
+        elements: NodeArray<Expression>;
+    }
+    interface SpreadElementExpression extends Expression {
+        expression: Expression;
+    }
+    interface ObjectLiteralExpression extends PrimaryExpression, Declaration {
+        properties: NodeArray<ObjectLiteralElement>;
+    }
+    interface PropertyAccessExpression extends MemberExpression, Declaration {
+        expression: LeftHandSideExpression;
+        dotToken: Node;
+        name: Identifier;
+    }
+    interface ElementAccessExpression extends MemberExpression {
+        expression: LeftHandSideExpression;
+        argumentExpression?: Expression;
+    }
+    interface CallExpression extends LeftHandSideExpression {
+        expression: LeftHandSideExpression;
+        typeArguments?: NodeArray<TypeNode>;
+        arguments: NodeArray<Expression>;
+    }
+    interface ExpressionWithTypeArguments extends TypeNode {
+        expression: LeftHandSideExpression;
+        typeArguments?: NodeArray<TypeNode>;
+    }
+    interface NewExpression extends CallExpression, PrimaryExpression {
+    }
+    interface TaggedTemplateExpression extends MemberExpression {
+        tag: LeftHandSideExpression;
+        template: LiteralExpression | TemplateExpression;
+    }
+    type CallLikeExpression = CallExpression | NewExpression | TaggedTemplateExpression | Decorator;
+    interface AsExpression extends Expression {
+        expression: Expression;
+        type: TypeNode;
+    }
+    interface TypeAssertion extends UnaryExpression {
+        type: TypeNode;
+        expression: UnaryExpression;
+    }
+    type AssertionExpression = TypeAssertion | AsExpression;
+    interface JsxElement extends PrimaryExpression {
+        openingElement: JsxOpeningElement;
+        children: NodeArray<JsxChild>;
+        closingElement: JsxClosingElement;
+    }
+    interface JsxOpeningElement extends Expression {
+        _openingElementBrand?: any;
+        tagName: EntityName;
+        attributes: NodeArray<JsxAttribute | JsxSpreadAttribute>;
+    }
+    interface JsxSelfClosingElement extends PrimaryExpression, JsxOpeningElement {
+        _selfClosingElementBrand?: any;
+    }
+    type JsxOpeningLikeElement = JsxSelfClosingElement | JsxOpeningElement;
+    interface JsxAttribute extends Node {
+        name: Identifier;
+        initializer?: Expression;
+    }
+    interface JsxSpreadAttribute extends Node {
+        expression: Expression;
+    }
+    interface JsxClosingElement extends Node {
+        tagName: EntityName;
+    }
+    interface JsxExpression extends Expression {
+        expression?: Expression;
+    }
+    interface JsxText extends Node {
+        _jsxTextExpressionBrand: any;
+    }
+    type JsxChild = JsxText | JsxExpression | JsxElement | JsxSelfClosingElement;
+    interface Statement extends Node {
+        _statementBrand: any;
+    }
+    interface Block extends Statement {
+        statements: NodeArray<Statement>;
+    }
+    interface VariableStatement extends Statement {
+        declarationList: VariableDeclarationList;
+    }
+    interface ExpressionStatement extends Statement {
+        expression: Expression;
+    }
+    interface IfStatement extends Statement {
+        expression: Expression;
+        thenStatement: Statement;
+        elseStatement?: Statement;
+    }
+    interface IterationStatement extends Statement {
+        statement: Statement;
+    }
+    interface DoStatement extends IterationStatement {
+        expression: Expression;
+    }
+    interface WhileStatement extends IterationStatement {
+        expression: Expression;
+    }
+    interface ForStatement extends IterationStatement {
+        initializer?: VariableDeclarationList | Expression;
+        condition?: Expression;
+        incrementor?: Expression;
+    }
+    interface ForInStatement extends IterationStatement {
+        initializer: VariableDeclarationList | Expression;
+        expression: Expression;
+    }
+    interface ForOfStatement extends IterationStatement {
+        initializer: VariableDeclarationList | Expression;
+        expression: Expression;
+    }
+    interface BreakOrContinueStatement extends Statement {
+        label?: Identifier;
+    }
+    interface ReturnStatement extends Statement {
+        expression?: Expression;
+    }
+    interface WithStatement extends Statement {
+        expression: Expression;
+        statement: Statement;
+    }
+    interface SwitchStatement extends Statement {
+        expression: Expression;
+        caseBlock: CaseBlock;
+    }
+    interface CaseBlock extends Node {
+        clauses: NodeArray<CaseOrDefaultClause>;
+    }
+    interface CaseClause extends Node {
+        expression?: Expression;
+        statements: NodeArray<Statement>;
+    }
+    interface DefaultClause extends Node {
+        statements: NodeArray<Statement>;
+    }
+    type CaseOrDefaultClause = CaseClause | DefaultClause;
+    interface LabeledStatement extends Statement {
+        label: Identifier;
+        statement: Statement;
+    }
+    interface ThrowStatement extends Statement {
+        expression: Expression;
+    }
+    interface TryStatement extends Statement {
+        tryBlock: Block;
+        catchClause?: CatchClause;
+        finallyBlock?: Block;
+    }
+    interface CatchClause extends Node {
+        variableDeclaration: VariableDeclaration;
+        block: Block;
+    }
+    interface ClassLikeDeclaration extends Declaration {
+        name?: Identifier;
+        typeParameters?: NodeArray<TypeParameterDeclaration>;
+        heritageClauses?: NodeArray<HeritageClause>;
+        members: NodeArray<ClassElement>;
+    }
+    interface ClassDeclaration extends ClassLikeDeclaration, Statement {
+    }
+    interface ClassExpression extends ClassLikeDeclaration, PrimaryExpression {
+    }
+    interface ClassElement extends Declaration {
+        _classElementBrand: any;
+    }
+    interface InterfaceDeclaration extends Declaration, Statement {
+        name: Identifier;
+        typeParameters?: NodeArray<TypeParameterDeclaration>;
+        heritageClauses?: NodeArray<HeritageClause>;
+        members: NodeArray<Declaration>;
+    }
+    interface HeritageClause extends Node {
+        token: SyntaxKind;
+        types?: NodeArray<ExpressionWithTypeArguments>;
+    }
+    interface TypeAliasDeclaration extends Declaration, Statement {
+        name: Identifier;
+        typeParameters?: NodeArray<TypeParameterDeclaration>;
+        type: TypeNode;
+    }
+    interface EnumMember extends Declaration {
+        name: DeclarationName;
+        initializer?: Expression;
+    }
+    interface EnumDeclaration extends Declaration, Statement {
+        name: Identifier;
+        members: NodeArray<EnumMember>;
+    }
+    interface ModuleDeclaration extends Declaration, Statement {
+        name: Identifier | LiteralExpression;
+        body: ModuleBlock | ModuleDeclaration;
+    }
+    interface ModuleBlock extends Node, Statement {
+        statements: NodeArray<Statement>;
+    }
+    interface ImportEqualsDeclaration extends Declaration, Statement {
+        name: Identifier;
+        moduleReference: EntityName | ExternalModuleReference;
+    }
+    interface ExternalModuleReference extends Node {
+        expression?: Expression;
+    }
+    interface ImportDeclaration extends Statement {
+        importClause?: ImportClause;
+        moduleSpecifier: Expression;
+    }
+    interface ImportClause extends Declaration {
+        name?: Identifier;
+        namedBindings?: NamespaceImport | NamedImports;
+    }
+    interface NamespaceImport extends Declaration {
+        name: Identifier;
+    }
+    interface ExportDeclaration extends Declaration, Statement {
+        exportClause?: NamedExports;
+        moduleSpecifier?: Expression;
+    }
+    interface NamedImportsOrExports extends Node {
+        elements: NodeArray<ImportOrExportSpecifier>;
+    }
+    type NamedImports = NamedImportsOrExports;
+    type NamedExports = NamedImportsOrExports;
+    interface ImportOrExportSpecifier extends Declaration {
+        propertyName?: Identifier;
+        name: Identifier;
+    }
+    type ImportSpecifier = ImportOrExportSpecifier;
+    type ExportSpecifier = ImportOrExportSpecifier;
+    interface ExportAssignment extends Declaration, Statement {
+        isExportEquals?: boolean;
+        expression: Expression;
+    }
+    interface FileReference extends TextRange {
+        fileName: string;
+    }
+    interface CommentRange extends TextRange {
+        hasTrailingNewLine?: boolean;
+        kind: SyntaxKind;
+    }
+    interface JSDocTypeExpression extends Node {
+        type: JSDocType;
+    }
+    interface JSDocType extends TypeNode {
+        _jsDocTypeBrand: any;
+    }
+    interface JSDocAllType extends JSDocType {
+        _JSDocAllTypeBrand: any;
+    }
+    interface JSDocUnknownType extends JSDocType {
+        _JSDocUnknownTypeBrand: any;
+    }
+    interface JSDocArrayType extends JSDocType {
+        elementType: JSDocType;
+    }
+    interface JSDocUnionType extends JSDocType {
+        types: NodeArray<JSDocType>;
+    }
+    interface JSDocTupleType extends JSDocType {
+        types: NodeArray<JSDocType>;
+    }
+    interface JSDocNonNullableType extends JSDocType {
+        type: JSDocType;
+    }
+    interface JSDocNullableType extends JSDocType {
+        type: JSDocType;
+    }
+    interface JSDocRecordType extends JSDocType, TypeLiteralNode {
+        members: NodeArray<JSDocRecordMember>;
+    }
+    interface JSDocTypeReference extends JSDocType {
+        name: EntityName;
+        typeArguments: NodeArray<JSDocType>;
+    }
+    interface JSDocOptionalType extends JSDocType {
+        type: JSDocType;
+    }
+    interface JSDocFunctionType extends JSDocType, SignatureDeclaration {
+        parameters: NodeArray<ParameterDeclaration>;
+        type: JSDocType;
+    }
+    interface JSDocVariadicType extends JSDocType {
+        type: JSDocType;
+    }
+    interface JSDocConstructorType extends JSDocType {
+        type: JSDocType;
+    }
+    interface JSDocThisType extends JSDocType {
+        type: JSDocType;
+    }
+    interface JSDocRecordMember extends PropertyDeclaration {
+        name: Identifier | LiteralExpression;
+        type?: JSDocType;
+    }
+    interface JSDocComment extends Node {
+        tags: NodeArray<JSDocTag>;
+    }
+    interface JSDocTag extends Node {
+        atToken: Node;
+        tagName: Identifier;
+    }
+    interface JSDocTemplateTag extends JSDocTag {
+        typeParameters: NodeArray<TypeParameterDeclaration>;
+    }
+    interface JSDocReturnTag extends JSDocTag {
+        typeExpression: JSDocTypeExpression;
+    }
+    interface JSDocTypeTag extends JSDocTag {
+        typeExpression: JSDocTypeExpression;
+    }
+    interface JSDocParameterTag extends JSDocTag {
+        preParameterName?: Identifier;
+        typeExpression?: JSDocTypeExpression;
+        postParameterName?: Identifier;
+        isBracketed: boolean;
+    }
+    interface SourceFile extends Declaration {
+        statements: NodeArray<Statement>;
+        endOfFileToken: Node;
+        fileName: string;
+        text: string;
+        amdDependencies: {
+            path: string;
+            name: string;
+        }[];
+        moduleName: string;
+        referencedFiles: FileReference[];
+        languageVariant: LanguageVariant;
+        /**
+         * lib.d.ts should have a reference comment like
+         *
+         *  /// <reference no-default-lib="true"/>
+         *
+         * If any other file has this comment, it signals not to include lib.d.ts
+         * because this containing file is intended to act as a default library.
+         */
+        hasNoDefaultLib: boolean;
+        languageVersion: ScriptTarget;
+    }
+    interface ScriptReferenceHost {
+        getCompilerOptions(): CompilerOptions;
+        getSourceFile(fileName: string): SourceFile;
+        getCurrentDirectory(): string;
+    }
+    interface ParseConfigHost extends ModuleResolutionHost {
+        readDirectory(rootDir: string, extension: string, exclude: string[]): string[];
+    }
+    interface WriteFileCallback {
+        (fileName: string, data: string, writeByteOrderMark: boolean, onError?: (message: string) => void): void;
+    }
+    class OperationCanceledException {
+    }
+    interface CancellationToken {
+        isCancellationRequested(): boolean;
+        /** @throws OperationCanceledException if isCancellationRequested is true */
+        throwIfCancellationRequested(): void;
+    }
+    interface Program extends ScriptReferenceHost {
+        /**
+         * Get a list of root file names that were passed to a 'createProgram'
+         */
+        getRootFileNames(): string[];
+        /**
+         * Get a list of files in the program
+         */
+        getSourceFiles(): SourceFile[];
+        /**
+         * Emits the JavaScript and declaration files.  If targetSourceFile is not specified, then
+         * the JavaScript and declaration files will be produced for all the files in this program.
+         * If targetSourceFile is specified, then only the JavaScript and declaration for that
+         * specific file will be generated.
+         *
+         * If writeFile is not specified then the writeFile callback from the compiler host will be
+         * used for writing the JavaScript and declaration files.  Otherwise, the writeFile parameter
+         * will be invoked when writing the JavaScript and declaration files.
+         */
+        emit(targetSourceFile?: SourceFile, writeFile?: WriteFileCallback, cancellationToken?: CancellationToken): EmitResult;
+        getOptionsDiagnostics(cancellationToken?: CancellationToken): Diagnostic[];
+        getGlobalDiagnostics(cancellationToken?: CancellationToken): Diagnostic[];
+        getSyntacticDiagnostics(sourceFile?: SourceFile, cancellationToken?: CancellationToken): Diagnostic[];
+        getSemanticDiagnostics(sourceFile?: SourceFile, cancellationToken?: CancellationToken): Diagnostic[];
+        getDeclarationDiagnostics(sourceFile?: SourceFile, cancellationToken?: CancellationToken): Diagnostic[];
+        /**
+         * Gets a type checker that can be used to semantically analyze source fils in the program.
+         */
+        getTypeChecker(): TypeChecker;
+    }
+    interface SourceMapSpan {
+        /** Line number in the .js file. */
+        emittedLine: number;
+        /** Column number in the .js file. */
+        emittedColumn: number;
+        /** Line number in the .ts file. */
+        sourceLine: number;
+        /** Column number in the .ts file. */
+        sourceColumn: number;
+        /** Optional name (index into names array) associated with this span. */
+        nameIndex?: number;
+        /** .ts file (index into sources array) associated with this span */
+        sourceIndex: number;
+    }
+    interface SourceMapData {
+        sourceMapFilePath: string;
+        jsSourceMappingURL: string;
+        sourceMapFile: string;
+        sourceMapSourceRoot: string;
+        sourceMapSources: string[];
+        sourceMapSourcesContent?: string[];
+        inputSourceFileNames: string[];
+        sourceMapNames?: string[];
+        sourceMapMappings: string;
+        sourceMapDecodedMappings: SourceMapSpan[];
+    }
+    /** Return code used by getEmitOutput function to indicate status of the function */
+    enum ExitStatus {
+        Success = 0,
+        DiagnosticsPresent_OutputsSkipped = 1,
+        DiagnosticsPresent_OutputsGenerated = 2,
+    }
+    interface EmitResult {
+        emitSkipped: boolean;
+        diagnostics: Diagnostic[];
+    }
+    interface TypeChecker {
+        getTypeOfSymbolAtLocation(symbol: Symbol, node: Node): Type;
+        getDeclaredTypeOfSymbol(symbol: Symbol): Type;
+        getPropertiesOfType(type: Type): Symbol[];
+        getPropertyOfType(type: Type, propertyName: string): Symbol;
+        getSignaturesOfType(type: Type, kind: SignatureKind): Signature[];
+        getIndexTypeOfType(type: Type, kind: IndexKind): Type;
+        getBaseTypes(type: InterfaceType): ObjectType[];
+        getReturnTypeOfSignature(signature: Signature): Type;
+        getSymbolsInScope(location: Node, meaning: SymbolFlags): Symbol[];
+        getSymbolAtLocation(node: Node): Symbol;
+        getShorthandAssignmentValueSymbol(location: Node): Symbol;
+        getTypeAtLocation(node: Node): Type;
+        typeToString(type: Type, enclosingDeclaration?: Node, flags?: TypeFormatFlags): string;
+        symbolToString(symbol: Symbol, enclosingDeclaration?: Node, meaning?: SymbolFlags): string;
+        getSymbolDisplayBuilder(): SymbolDisplayBuilder;
+        getFullyQualifiedName(symbol: Symbol): string;
+        getAugmentedPropertiesOfType(type: Type): Symbol[];
+        getRootSymbols(symbol: Symbol): Symbol[];
+        getContextualType(node: Expression): Type;
+        getResolvedSignature(node: CallLikeExpression, candidatesOutArray?: Signature[]): Signature;
+        getSignatureFromDeclaration(declaration: SignatureDeclaration): Signature;
+        isImplementationOfOverload(node: FunctionLikeDeclaration): boolean;
+        isUndefinedSymbol(symbol: Symbol): boolean;
+        isArgumentsSymbol(symbol: Symbol): boolean;
+        getConstantValue(node: EnumMember | PropertyAccessExpression | ElementAccessExpression): number;
+        isValidPropertyAccess(node: PropertyAccessExpression | QualifiedName, propertyName: string): boolean;
+        getAliasedSymbol(symbol: Symbol): Symbol;
+        getExportsOfModule(moduleSymbol: Symbol): Symbol[];
+        getJsxElementAttributesType(elementNode: JsxOpeningLikeElement): Type;
+        getJsxIntrinsicTagNames(): Symbol[];
+        isOptionalParameter(node: ParameterDeclaration): boolean;
+    }
+    interface SymbolDisplayBuilder {
+        buildTypeDisplay(type: Type, writer: SymbolWriter, enclosingDeclaration?: Node, flags?: TypeFormatFlags): void;
+        buildSymbolDisplay(symbol: Symbol, writer: SymbolWriter, enclosingDeclaration?: Node, meaning?: SymbolFlags, flags?: SymbolFormatFlags): void;
+        buildSignatureDisplay(signatures: Signature, writer: SymbolWriter, enclosingDeclaration?: Node, flags?: TypeFormatFlags): void;
+        buildParameterDisplay(parameter: Symbol, writer: SymbolWriter, enclosingDeclaration?: Node, flags?: TypeFormatFlags): void;
+        buildTypeParameterDisplay(tp: TypeParameter, writer: SymbolWriter, enclosingDeclaration?: Node, flags?: TypeFormatFlags): void;
+        buildTypeParameterDisplayFromSymbol(symbol: Symbol, writer: SymbolWriter, enclosingDeclaraiton?: Node, flags?: TypeFormatFlags): void;
+        buildDisplayForParametersAndDelimiters(parameters: Symbol[], writer: SymbolWriter, enclosingDeclaration?: Node, flags?: TypeFormatFlags): void;
+        buildDisplayForTypeParametersAndDelimiters(typeParameters: TypeParameter[], writer: SymbolWriter, enclosingDeclaration?: Node, flags?: TypeFormatFlags): void;
+        buildReturnTypeDisplay(signature: Signature, writer: SymbolWriter, enclosingDeclaration?: Node, flags?: TypeFormatFlags): void;
+    }
+    interface SymbolWriter {
+        writeKeyword(text: string): void;
+        writeOperator(text: string): void;
+        writePunctuation(text: string): void;
+        writeSpace(text: string): void;
+        writeStringLiteral(text: string): void;
+        writeParameter(text: string): void;
+        writeSymbol(text: string, symbol: Symbol): void;
+        writeLine(): void;
+        increaseIndent(): void;
+        decreaseIndent(): void;
+        clear(): void;
+        trackSymbol(symbol: Symbol, enclosingDeclaration?: Node, meaning?: SymbolFlags): void;
+        reportInaccessibleThisError(): void;
+    }
+    const enum TypeFormatFlags {
+        None = 0,
+        WriteArrayAsGenericType = 1,
+        UseTypeOfFunction = 2,
+        NoTruncation = 4,
+        WriteArrowStyleSignature = 8,
+        WriteOwnNameForAnyLike = 16,
+        WriteTypeArgumentsOfSignature = 32,
+        InElementType = 64,
+        UseFullyQualifiedType = 128,
+    }
+    const enum SymbolFormatFlags {
+        None = 0,
+        WriteTypeParametersOrArguments = 1,
+        UseOnlyExternalAliasing = 2,
+    }
+    interface TypePredicate {
+        parameterName: string;
+        parameterIndex: number;
+        type: Type;
+    }
+    const enum SymbolFlags {
+        None = 0,
+        FunctionScopedVariable = 1,
+        BlockScopedVariable = 2,
+        Property = 4,
+        EnumMember = 8,
+        Function = 16,
+        Class = 32,
+        Interface = 64,
+        ConstEnum = 128,
+        RegularEnum = 256,
+        ValueModule = 512,
+        NamespaceModule = 1024,
+        TypeLiteral = 2048,
+        ObjectLiteral = 4096,
+        Method = 8192,
+        Constructor = 16384,
+        GetAccessor = 32768,
+        SetAccessor = 65536,
+        Signature = 131072,
+        TypeParameter = 262144,
+        TypeAlias = 524288,
+        ExportValue = 1048576,
+        ExportType = 2097152,
+        ExportNamespace = 4194304,
+        Alias = 8388608,
+        Instantiated = 16777216,
+        Merged = 33554432,
+        Transient = 67108864,
+        Prototype = 134217728,
+        SyntheticProperty = 268435456,
+        Optional = 536870912,
+        ExportStar = 1073741824,
+        Enum = 384,
+        Variable = 3,
+        Value = 107455,
+        Type = 793056,
+        Namespace = 1536,
+        Module = 1536,
+        Accessor = 98304,
+        FunctionScopedVariableExcludes = 107454,
+        BlockScopedVariableExcludes = 107455,
+        ParameterExcludes = 107455,
+        PropertyExcludes = 107455,
+        EnumMemberExcludes = 107455,
+        FunctionExcludes = 106927,
+        ClassExcludes = 899519,
+        InterfaceExcludes = 792960,
+        RegularEnumExcludes = 899327,
+        ConstEnumExcludes = 899967,
+        ValueModuleExcludes = 106639,
+        NamespaceModuleExcludes = 0,
+        MethodExcludes = 99263,
+        GetAccessorExcludes = 41919,
+        SetAccessorExcludes = 74687,
+        TypeParameterExcludes = 530912,
+        TypeAliasExcludes = 793056,
+        AliasExcludes = 8388608,
+        ModuleMember = 8914931,
+        ExportHasLocal = 944,
+        HasExports = 1952,
+        HasMembers = 6240,
+        BlockScoped = 418,
+        PropertyOrAccessor = 98308,
+        Export = 7340032,
+    }
+    interface Symbol {
+        flags: SymbolFlags;
+        name: string;
+        declarations?: Declaration[];
+        valueDeclaration?: Declaration;
+        members?: SymbolTable;
+        exports?: SymbolTable;
+    }
+    interface SymbolTable {
+        [index: string]: Symbol;
+    }
+    const enum TypeFlags {
+        Any = 1,
+        String = 2,
+        Number = 4,
+        Boolean = 8,
+        Void = 16,
+        Undefined = 32,
+        Null = 64,
+        Enum = 128,
+        StringLiteral = 256,
+        TypeParameter = 512,
+        Class = 1024,
+        Interface = 2048,
+        Reference = 4096,
+        Tuple = 8192,
+        Union = 16384,
+        Intersection = 32768,
+        Anonymous = 65536,
+        Instantiated = 131072,
+        ObjectLiteral = 524288,
+        ESSymbol = 16777216,
+        ThisType = 33554432,
+        StringLike = 258,
+        NumberLike = 132,
+        ObjectType = 80896,
+        UnionOrIntersection = 49152,
+        StructuredType = 130048,
+    }
+    type DestructuringPattern = BindingPattern | ObjectLiteralExpression | ArrayLiteralExpression;
+    interface Type {
+        flags: TypeFlags;
+        symbol?: Symbol;
+        pattern?: DestructuringPattern;
+    }
+    interface StringLiteralType extends Type {
+        text: string;
+    }
+    interface ObjectType extends Type {
+    }
+    interface InterfaceType extends ObjectType {
+        typeParameters: TypeParameter[];
+        outerTypeParameters: TypeParameter[];
+        localTypeParameters: TypeParameter[];
+        thisType: TypeParameter;
+    }
+    interface InterfaceTypeWithDeclaredMembers extends InterfaceType {
+        declaredProperties: Symbol[];
+        declaredCallSignatures: Signature[];
+        declaredConstructSignatures: Signature[];
+        declaredStringIndexType: Type;
+        declaredNumberIndexType: Type;
+    }
+    interface TypeReference extends ObjectType {
+        target: GenericType;
+        typeArguments: Type[];
+    }
+    interface GenericType extends InterfaceType, TypeReference {
+    }
+    interface TupleType extends ObjectType {
+        elementTypes: Type[];
+    }
+    interface UnionOrIntersectionType extends Type {
+        types: Type[];
+    }
+    interface UnionType extends UnionOrIntersectionType {
+    }
+    interface IntersectionType extends UnionOrIntersectionType {
+    }
+    interface TypeParameter extends Type {
+        constraint: Type;
+    }
+    const enum SignatureKind {
+        Call = 0,
+        Construct = 1,
+    }
+    interface Signature {
+        declaration: SignatureDeclaration;
+        typeParameters: TypeParameter[];
+        parameters: Symbol[];
+        typePredicate?: TypePredicate;
+    }
+    const enum IndexKind {
+        String = 0,
+        Number = 1,
+    }
+    interface DiagnosticMessage {
+        key: string;
+        category: DiagnosticCategory;
+        code: number;
+    }
+    /**
+     * A linked list of formatted diagnostic messages to be used as part of a multiline message.
+     * It is built from the bottom up, leaving the head to be the "main" diagnostic.
+     * While it seems that DiagnosticMessageChain is structurally similar to DiagnosticMessage,
+     * the difference is that messages are all preformatted in DMC.
+     */
+    interface DiagnosticMessageChain {
+        messageText: string;
+        category: DiagnosticCategory;
+        code: number;
+        next?: DiagnosticMessageChain;
+    }
+    interface Diagnostic {
+        file: SourceFile;
+        start: number;
+        length: number;
+        messageText: string | DiagnosticMessageChain;
+        category: DiagnosticCategory;
+        code: number;
+    }
+    enum DiagnosticCategory {
+        Warning = 0,
+        Error = 1,
+        Message = 2,
+    }
+    const enum ModuleResolutionKind {
+        Classic = 1,
+        NodeJs = 2,
+    }
+    interface CompilerOptions {
+        allowNonTsExtensions?: boolean;
+        charset?: string;
+        declaration?: boolean;
+        diagnostics?: boolean;
+        emitBOM?: boolean;
+        help?: boolean;
+        init?: boolean;
+        inlineSourceMap?: boolean;
+        inlineSources?: boolean;
+        jsx?: JsxEmit;
+        listFiles?: boolean;
+        locale?: string;
+        mapRoot?: string;
+        module?: ModuleKind;
+        newLine?: NewLineKind;
+        noEmit?: boolean;
+        noEmitHelpers?: boolean;
+        noEmitOnError?: boolean;
+        noErrorTruncation?: boolean;
+        noImplicitAny?: boolean;
+        noLib?: boolean;
+        noResolve?: boolean;
+        out?: string;
+        outFile?: string;
+        outDir?: string;
+        preserveConstEnums?: boolean;
+        project?: string;
+        removeComments?: boolean;
+        rootDir?: string;
+        sourceMap?: boolean;
+        sourceRoot?: string;
+        suppressExcessPropertyErrors?: boolean;
+        suppressImplicitAnyIndexErrors?: boolean;
+        target?: ScriptTarget;
+        version?: boolean;
+        watch?: boolean;
+        isolatedModules?: boolean;
+        experimentalDecorators?: boolean;
+        emitDecoratorMetadata?: boolean;
+        moduleResolution?: ModuleResolutionKind;
+        [option: string]: string | number | boolean;
+    }
+    const enum ModuleKind {
+        None = 0,
+        CommonJS = 1,
+        AMD = 2,
+        UMD = 3,
+        System = 4,
+        ES6 = 5,
+        ES2015 = 5,
+    }
+    const enum JsxEmit {
+        None = 0,
+        Preserve = 1,
+        React = 2,
+    }
+    const enum NewLineKind {
+        CarriageReturnLineFeed = 0,
+        LineFeed = 1,
+    }
+    interface LineAndCharacter {
+        line: number;
+        character: number;
+    }
+    const enum ScriptTarget {
+        ES3 = 0,
+        ES5 = 1,
+        ES6 = 2,
+        ES2015 = 2,
+        Latest = 2,
+    }
+    const enum LanguageVariant {
+        Standard = 0,
+        JSX = 1,
+    }
+    interface ParsedCommandLine {
+        options: CompilerOptions;
+        fileNames: string[];
+        errors: Diagnostic[];
+    }
+    interface ModuleResolutionHost {
+        fileExists(fileName: string): boolean;
+        readFile(fileName: string): string;
+    }
+    interface ResolvedModule {
+        resolvedFileName: string;
+        isExternalLibraryImport?: boolean;
+    }
+    interface ResolvedModuleWithFailedLookupLocations {
+        resolvedModule: ResolvedModule;
+        failedLookupLocations: string[];
+    }
+    interface CompilerHost extends ModuleResolutionHost {
+        getSourceFile(fileName: string, languageVersion: ScriptTarget, onError?: (message: string) => void): SourceFile;
+        getCancellationToken?(): CancellationToken;
+        getDefaultLibFileName(options: CompilerOptions): string;
+        writeFile: WriteFileCallback;
+        getCurrentDirectory(): string;
+        getCanonicalFileName(fileName: string): string;
+        useCaseSensitiveFileNames(): boolean;
+        getNewLine(): string;
+        resolveModuleNames?(moduleNames: string[], containingFile: string): ResolvedModule[];
+    }
+    interface TextSpan {
+        start: number;
+        length: number;
+    }
+    interface TextChangeRange {
+        span: TextSpan;
+        newLength: number;
+    }
+}
+declare namespace ts {
+    interface System {
+        args: string[];
+        newLine: string;
+        useCaseSensitiveFileNames: boolean;
+        write(s: string): void;
+        readFile(path: string, encoding?: string): string;
+        writeFile(path: string, data: string, writeByteOrderMark?: boolean): void;
+        watchFile?(path: string, callback: (path: string, removed?: boolean) => void): FileWatcher;
+        watchDirectory?(path: string, callback: (path: string) => void, recursive?: boolean): FileWatcher;
+        resolvePath(path: string): string;
+        fileExists(path: string): boolean;
+        directoryExists(path: string): boolean;
+        createDirectory(path: string): void;
+        getExecutingFilePath(): string;
+        getCurrentDirectory(): string;
+        readDirectory(path: string, extension?: string, exclude?: string[]): string[];
+        getMemoryUsage?(): number;
+        exit(exitCode?: number): void;
+    }
+    interface FileWatcher {
+        close(): void;
+    }
+    var sys: System;
+}
+declare namespace ts {
+    interface ErrorCallback {
+        (message: DiagnosticMessage, length: number): void;
+    }
+    interface Scanner {
+        getStartPos(): number;
+        getToken(): SyntaxKind;
+        getTextPos(): number;
+        getTokenPos(): number;
+        getTokenText(): string;
+        getTokenValue(): string;
+        hasExtendedUnicodeEscape(): boolean;
+        hasPrecedingLineBreak(): boolean;
+        isIdentifier(): boolean;
+        isReservedWord(): boolean;
+        isUnterminated(): boolean;
+        reScanGreaterToken(): SyntaxKind;
+        reScanSlashToken(): SyntaxKind;
+        reScanTemplateToken(): SyntaxKind;
+        scanJsxIdentifier(): SyntaxKind;
+        reScanJsxToken(): SyntaxKind;
+        scanJsxToken(): SyntaxKind;
+        scan(): SyntaxKind;
+        setText(text: string, start?: number, length?: number): void;
+        setOnError(onError: ErrorCallback): void;
+        setScriptTarget(scriptTarget: ScriptTarget): void;
+        setLanguageVariant(variant: LanguageVariant): void;
+        setTextPos(textPos: number): void;
+        lookAhead<T>(callback: () => T): T;
+        tryScan<T>(callback: () => T): T;
+    }
+    function tokenToString(t: SyntaxKind): string;
+    function getPositionOfLineAndCharacter(sourceFile: SourceFile, line: number, character: number): number;
+    function getLineAndCharacterOfPosition(sourceFile: SourceFile, position: number): LineAndCharacter;
+    function isWhiteSpace(ch: number): boolean;
+    function isLineBreak(ch: number): boolean;
+    function couldStartTrivia(text: string, pos: number): boolean;
+    function getLeadingCommentRanges(text: string, pos: number): CommentRange[];
+    function getTrailingCommentRanges(text: string, pos: number): CommentRange[];
+    /** Optionally, get the shebang */
+    function getShebang(text: string): string;
+    function isIdentifierStart(ch: number, languageVersion: ScriptTarget): boolean;
+    function isIdentifierPart(ch: number, languageVersion: ScriptTarget): boolean;
+    function createScanner(languageVersion: ScriptTarget, skipTrivia: boolean, languageVariant?: LanguageVariant, text?: string, onError?: ErrorCallback, start?: number, length?: number): Scanner;
+}
+declare namespace ts {
+    function getDefaultLibFileName(options: CompilerOptions): string;
+    function textSpanEnd(span: TextSpan): number;
+    function textSpanIsEmpty(span: TextSpan): boolean;
+    function textSpanContainsPosition(span: TextSpan, position: number): boolean;
+    function textSpanContainsTextSpan(span: TextSpan, other: TextSpan): boolean;
+    function textSpanOverlapsWith(span: TextSpan, other: TextSpan): boolean;
+    function textSpanOverlap(span1: TextSpan, span2: TextSpan): TextSpan;
+    function textSpanIntersectsWithTextSpan(span: TextSpan, other: TextSpan): boolean;
+    function textSpanIntersectsWith(span: TextSpan, start: number, length: number): boolean;
+    function decodedTextSpanIntersectsWith(start1: number, length1: number, start2: number, length2: number): boolean;
+    function textSpanIntersectsWithPosition(span: TextSpan, position: number): boolean;
+    function textSpanIntersection(span1: TextSpan, span2: TextSpan): TextSpan;
+    function createTextSpan(start: number, length: number): TextSpan;
+    function createTextSpanFromBounds(start: number, end: number): TextSpan;
+    function textChangeRangeNewSpan(range: TextChangeRange): TextSpan;
+    function textChangeRangeIsUnchanged(range: TextChangeRange): boolean;
+    function createTextChangeRange(span: TextSpan, newLength: number): TextChangeRange;
+    let unchangedTextChangeRange: TextChangeRange;
+    /**
+     * Called to merge all the changes that occurred across several versions of a script snapshot
+     * into a single change.  i.e. if a user keeps making successive edits to a script we will
+     * have a text change from V1 to V2, V2 to V3, ..., Vn.
+     *
+     * This function will then merge those changes into a single change range valid between V1 and
+     * Vn.
+     */
+    function collapseTextChangeRangesAcrossMultipleVersions(changes: TextChangeRange[]): TextChangeRange;
+    function getTypeParameterOwner(d: Declaration): Declaration;
+    function arrayStructurallyIsEqualTo<T>(array1: Array<T>, array2: Array<T>): boolean;
+}
+declare namespace ts {
+    function getNodeConstructor(kind: SyntaxKind): new () => Node;
+    function createNode(kind: SyntaxKind): Node;
+    function forEachChild<T>(node: Node, cbNode: (node: Node) => T, cbNodeArray?: (nodes: Node[]) => T): T;
+    function createSourceFile(fileName: string, sourceText: string, languageVersion: ScriptTarget, setParentNodes?: boolean): SourceFile;
+    function updateSourceFile(sourceFile: SourceFile, newText: string, textChangeRange: TextChangeRange, aggressiveChecks?: boolean): SourceFile;
+}
+declare namespace ts {
+    const version: string;
+    function findConfigFile(searchPath: string): string;
+    function resolveTripleslashReference(moduleName: string, containingFile: string): string;
+    function resolveModuleName(moduleName: string, containingFile: string, compilerOptions: CompilerOptions, host: ModuleResolutionHost): ResolvedModuleWithFailedLookupLocations;
+    function nodeModuleNameResolver(moduleName: string, containingFile: string, host: ModuleResolutionHost): ResolvedModuleWithFailedLookupLocations;
+    function classicNameResolver(moduleName: string, containingFile: string, compilerOptions: CompilerOptions, host: ModuleResolutionHost): ResolvedModuleWithFailedLookupLocations;
+    function createCompilerHost(options: CompilerOptions, setParentNodes?: boolean): CompilerHost;
+    function getPreEmitDiagnostics(program: Program, sourceFile?: SourceFile, cancellationToken?: CancellationToken): Diagnostic[];
+    function flattenDiagnosticMessageText(messageText: string | DiagnosticMessageChain, newLine: string): string;
+    function createProgram(rootNames: string[], options: CompilerOptions, host?: CompilerHost, oldProgram?: Program): Program;
+}
+declare namespace ts {
+    function parseCommandLine(commandLine: string[], readFile?: (path: string) => string): ParsedCommandLine;
+    /**
+      * Read tsconfig.json file
+      * @param fileName The path to the config file
+      */
+    function readConfigFile(fileName: string, readFile: (path: string) => string): {
+        config?: any;
+        error?: Diagnostic;
+    };
+    /**
+      * Parse the text of the tsconfig.json file
+      * @param fileName The path to the config file
+      * @param jsonText The text of the config file
+      */
+    function parseConfigFileTextToJson(fileName: string, jsonText: string): {
+        config?: any;
+        error?: Diagnostic;
+    };
+    /**
+      * Parse the contents of a config file (tsconfig.json).
+      * @param json The contents of the config file to parse
+      * @param basePath A root directory to resolve relative path entries in the config
+      *    file to. e.g. outDir
+      */
+    function parseJsonConfigFileContent(json: any, host: ParseConfigHost, basePath: string): ParsedCommandLine;
+}
+declare namespace ts {
+    /** The version of the language service API */
+    let servicesVersion: string;
+    interface Node {
+        getSourceFile(): SourceFile;
+        getChildCount(sourceFile?: SourceFile): number;
+        getChildAt(index: number, sourceFile?: SourceFile): Node;
+        getChildren(sourceFile?: SourceFile): Node[];
+        getStart(sourceFile?: SourceFile): number;
+        getFullStart(): number;
+        getEnd(): number;
+        getWidth(sourceFile?: SourceFile): number;
+        getFullWidth(): number;
+        getLeadingTriviaWidth(sourceFile?: SourceFile): number;
+        getFullText(sourceFile?: SourceFile): string;
+        getText(sourceFile?: SourceFile): string;
+        getFirstToken(sourceFile?: SourceFile): Node;
+        getLastToken(sourceFile?: SourceFile): Node;
+    }
+    interface Symbol {
+        getFlags(): SymbolFlags;
+        getName(): string;
+        getDeclarations(): Declaration[];
+        getDocumentationComment(): SymbolDisplayPart[];
+    }
+    interface Type {
+        getFlags(): TypeFlags;
+        getSymbol(): Symbol;
+        getProperties(): Symbol[];
+        getProperty(propertyName: string): Symbol;
+        getApparentProperties(): Symbol[];
+        getCallSignatures(): Signature[];
+        getConstructSignatures(): Signature[];
+        getStringIndexType(): Type;
+        getNumberIndexType(): Type;
+        getBaseTypes(): ObjectType[];
+    }
+    interface Signature {
+        getDeclaration(): SignatureDeclaration;
+        getTypeParameters(): Type[];
+        getParameters(): Symbol[];
+        getReturnType(): Type;
+        getDocumentationComment(): SymbolDisplayPart[];
+    }
+    interface SourceFile {
+        getLineAndCharacterOfPosition(pos: number): LineAndCharacter;
+        getLineStarts(): number[];
+        getPositionOfLineAndCharacter(line: number, character: number): number;
+        update(newText: string, textChangeRange: TextChangeRange): SourceFile;
+    }
+    /**
+     * Represents an immutable snapshot of a script at a specified time.Once acquired, the
+     * snapshot is observably immutable. i.e. the same calls with the same parameters will return
+     * the same values.
+     */
+    interface IScriptSnapshot {
+        /** Gets a portion of the script snapshot specified by [start, end). */
+        getText(start: number, end: number): string;
+        /** Gets the length of this script snapshot. */
+        getLength(): number;
+        /**
+         * Gets the TextChangeRange that describe how the text changed between this text and
+         * an older version.  This information is used by the incremental parser to determine
+         * what sections of the script need to be re-parsed.  'undefined' can be returned if the
+         * change range cannot be determined.  However, in that case, incremental parsing will
+         * not happen and the entire document will be re - parsed.
+         */
+        getChangeRange(oldSnapshot: IScriptSnapshot): TextChangeRange;
+        /** Releases all resources held by this script snapshot */
+        dispose?(): void;
+    }
+    module ScriptSnapshot {
+        function fromString(text: string): IScriptSnapshot;
+    }
+    interface PreProcessedFileInfo {
+        referencedFiles: FileReference[];
+        importedFiles: FileReference[];
+        ambientExternalModules: string[];
+        isLibFile: boolean;
+    }
+    interface HostCancellationToken {
+        isCancellationRequested(): boolean;
+    }
+    interface LanguageServiceHost {
+        getCompilationSettings(): CompilerOptions;
+        getNewLine?(): string;
+        getProjectVersion?(): string;
+        getScriptFileNames(): string[];
+        getScriptVersion(fileName: string): string;
+        getScriptSnapshot(fileName: string): IScriptSnapshot;
+        getLocalizedDiagnosticMessages?(): any;
+        getCancellationToken?(): HostCancellationToken;
+        getCurrentDirectory(): string;
+        getDefaultLibFileName(options: CompilerOptions): string;
+        log?(s: string): void;
+        trace?(s: string): void;
+        error?(s: string): void;
+        useCaseSensitiveFileNames?(): boolean;
+        resolveModuleNames?(moduleNames: string[], containingFile: string): ResolvedModule[];
+    }
+    interface LanguageService {
+        cleanupSemanticCache(): void;
+        getSyntacticDiagnostics(fileName: string): Diagnostic[];
+        getSemanticDiagnostics(fileName: string): Diagnostic[];
+        getCompilerOptionsDiagnostics(): Diagnostic[];
+        /**
+         * @deprecated Use getEncodedSyntacticClassifications instead.
+         */
+        getSyntacticClassifications(fileName: string, span: TextSpan): ClassifiedSpan[];
+        /**
+         * @deprecated Use getEncodedSemanticClassifications instead.
+         */
+        getSemanticClassifications(fileName: string, span: TextSpan): ClassifiedSpan[];
+        getEncodedSyntacticClassifications(fileName: string, span: TextSpan): Classifications;
+        getEncodedSemanticClassifications(fileName: string, span: TextSpan): Classifications;
+        getCompletionsAtPosition(fileName: string, position: number): CompletionInfo;
+        getCompletionEntryDetails(fileName: string, position: number, entryName: string): CompletionEntryDetails;
+        getQuickInfoAtPosition(fileName: string, position: number): QuickInfo;
+        getNameOrDottedNameSpan(fileName: string, startPos: number, endPos: number): TextSpan;
+        getBreakpointStatementAtPosition(fileName: string, position: number): TextSpan;
+        getSignatureHelpItems(fileName: string, position: number): SignatureHelpItems;
+        getRenameInfo(fileName: string, position: number): RenameInfo;
+        findRenameLocations(fileName: string, position: number, findInStrings: boolean, findInComments: boolean): RenameLocation[];
+        getDefinitionAtPosition(fileName: string, position: number): DefinitionInfo[];
+        getTypeDefinitionAtPosition(fileName: string, position: number): DefinitionInfo[];
+        getReferencesAtPosition(fileName: string, position: number): ReferenceEntry[];
+        findReferences(fileName: string, position: number): ReferencedSymbol[];
+        getDocumentHighlights(fileName: string, position: number, filesToSearch: string[]): DocumentHighlights[];
+        /** @deprecated */
+        getOccurrencesAtPosition(fileName: string, position: number): ReferenceEntry[];
+        getNavigateToItems(searchValue: string, maxResultCount?: number): NavigateToItem[];
+        getNavigationBarItems(fileName: string): NavigationBarItem[];
+        getOutliningSpans(fileName: string): OutliningSpan[];
+        getTodoComments(fileName: string, descriptors: TodoCommentDescriptor[]): TodoComment[];
+        getBraceMatchingAtPosition(fileName: string, position: number): TextSpan[];
+        getIndentationAtPosition(fileName: string, position: number, options: EditorOptions): number;
+        getFormattingEditsForRange(fileName: string, start: number, end: number, options: FormatCodeOptions): TextChange[];
+        getFormattingEditsForDocument(fileName: string, options: FormatCodeOptions): TextChange[];
+        getFormattingEditsAfterKeystroke(fileName: string, position: number, key: string, options: FormatCodeOptions): TextChange[];
+        getDocCommentTemplateAtPosition(fileName: string, position: number): TextInsertion;
+        getEmitOutput(fileName: string): EmitOutput;
+        getProgram(): Program;
+        getSourceFile(fileName: string): SourceFile;
+        dispose(): void;
+    }
+    interface Classifications {
+        spans: number[];
+        endOfLineState: EndOfLineState;
+    }
+    interface ClassifiedSpan {
+        textSpan: TextSpan;
+        classificationType: string;
+    }
+    interface NavigationBarItem {
+        text: string;
+        kind: string;
+        kindModifiers: string;
+        spans: TextSpan[];
+        childItems: NavigationBarItem[];
+        indent: number;
+        bolded: boolean;
+        grayed: boolean;
+    }
+    interface TodoCommentDescriptor {
+        text: string;
+        priority: number;
+    }
+    interface TodoComment {
+        descriptor: TodoCommentDescriptor;
+        message: string;
+        position: number;
+    }
+    class TextChange {
+        span: TextSpan;
+        newText: string;
+    }
+    interface TextInsertion {
+        newText: string;
+        /** The position in newText the caret should point to after the insertion. */
+        caretOffset: number;
+    }
+    interface RenameLocation {
+        textSpan: TextSpan;
+        fileName: string;
+    }
+    interface ReferenceEntry {
+        textSpan: TextSpan;
+        fileName: string;
+        isWriteAccess: boolean;
+    }
+    interface DocumentHighlights {
+        fileName: string;
+        highlightSpans: HighlightSpan[];
+    }
+    module HighlightSpanKind {
+        const none: string;
+        const definition: string;
+        const reference: string;
+        const writtenReference: string;
+    }
+    interface HighlightSpan {
+        fileName?: string;
+        textSpan: TextSpan;
+        kind: string;
+    }
+    interface NavigateToItem {
+        name: string;
+        kind: string;
+        kindModifiers: string;
+        matchKind: string;
+        isCaseSensitive: boolean;
+        fileName: string;
+        textSpan: TextSpan;
+        containerName: string;
+        containerKind: string;
+    }
+    interface EditorOptions {
+        IndentSize: number;
+        TabSize: number;
+        NewLineCharacter: string;
+        ConvertTabsToSpaces: boolean;
+        IndentStyle: IndentStyle;
+    }
+    enum IndentStyle {
+        None = 0,
+        Block = 1,
+        Smart = 2,
+    }
+    interface FormatCodeOptions extends EditorOptions {
+        InsertSpaceAfterCommaDelimiter: boolean;
+        InsertSpaceAfterSemicolonInForStatements: boolean;
+        InsertSpaceBeforeAndAfterBinaryOperators: boolean;
+        InsertSpaceAfterKeywordsInControlFlowStatements: boolean;
+        InsertSpaceAfterFunctionKeywordForAnonymousFunctions: boolean;
+        InsertSpaceAfterOpeningAndBeforeClosingNonemptyParenthesis: boolean;
+        InsertSpaceAfterOpeningAndBeforeClosingNonemptyBrackets: boolean;
+        PlaceOpenBraceOnNewLineForFunctions: boolean;
+        PlaceOpenBraceOnNewLineForControlBlocks: boolean;
+        [s: string]: boolean | number | string;
+    }
+    interface DefinitionInfo {
+        fileName: string;
+        textSpan: TextSpan;
+        kind: string;
+        name: string;
+        containerKind: string;
+        containerName: string;
+    }
+    interface ReferencedSymbol {
+        definition: DefinitionInfo;
+        references: ReferenceEntry[];
+    }
+    enum SymbolDisplayPartKind {
+        aliasName = 0,
+        className = 1,
+        enumName = 2,
+        fieldName = 3,
+        interfaceName = 4,
+        keyword = 5,
+        lineBreak = 6,
+        numericLiteral = 7,
+        stringLiteral = 8,
+        localName = 9,
+        methodName = 10,
+        moduleName = 11,
+        operator = 12,
+        parameterName = 13,
+        propertyName = 14,
+        punctuation = 15,
+        space = 16,
+        text = 17,
+        typeParameterName = 18,
+        enumMemberName = 19,
+        functionName = 20,
+        regularExpressionLiteral = 21,
+    }
+    interface SymbolDisplayPart {
+        text: string;
+        kind: string;
+    }
+    interface QuickInfo {
+        kind: string;
+        kindModifiers: string;
+        textSpan: TextSpan;
+        displayParts: SymbolDisplayPart[];
+        documentation: SymbolDisplayPart[];
+    }
+    interface RenameInfo {
+        canRename: boolean;
+        localizedErrorMessage: string;
+        displayName: string;
+        fullDisplayName: string;
+        kind: string;
+        kindModifiers: string;
+        triggerSpan: TextSpan;
+    }
+    interface SignatureHelpParameter {
+        name: string;
+        documentation: SymbolDisplayPart[];
+        displayParts: SymbolDisplayPart[];
+        isOptional: boolean;
+    }
+    /**
+     * Represents a single signature to show in signature help.
+     * The id is used for subsequent calls into the language service to ask questions about the
+     * signature help item in the context of any documents that have been updated.  i.e. after
+     * an edit has happened, while signature help is still active, the host can ask important
+     * questions like 'what parameter is the user currently contained within?'.
+     */
+    interface SignatureHelpItem {
+        isVariadic: boolean;
+        prefixDisplayParts: SymbolDisplayPart[];
+        suffixDisplayParts: SymbolDisplayPart[];
+        separatorDisplayParts: SymbolDisplayPart[];
+        parameters: SignatureHelpParameter[];
+        documentation: SymbolDisplayPart[];
+    }
+    /**
+     * Represents a set of signature help items, and the preferred item that should be selected.
+     */
+    interface SignatureHelpItems {
+        items: SignatureHelpItem[];
+        applicableSpan: TextSpan;
+        selectedItemIndex: number;
+        argumentIndex: number;
+        argumentCount: number;
+    }
+    interface CompletionInfo {
+        isMemberCompletion: boolean;
+        isNewIdentifierLocation: boolean;
+        entries: CompletionEntry[];
+    }
+    interface CompletionEntry {
+        name: string;
+        kind: string;
+        kindModifiers: string;
+        sortText: string;
+    }
+    interface CompletionEntryDetails {
+        name: string;
+        kind: string;
+        kindModifiers: string;
+        displayParts: SymbolDisplayPart[];
+        documentation: SymbolDisplayPart[];
+    }
+    interface OutliningSpan {
+        /** The span of the document to actually collapse. */
+        textSpan: TextSpan;
+        /** The span of the document to display when the user hovers over the collapsed span. */
+        hintSpan: TextSpan;
+        /** The text to display in the editor for the collapsed region. */
+        bannerText: string;
+        /**
+          * Whether or not this region should be automatically collapsed when
+          * the 'Collapse to Definitions' command is invoked.
+          */
+        autoCollapse: boolean;
+    }
+    interface EmitOutput {
+        outputFiles: OutputFile[];
+        emitSkipped: boolean;
+    }
+    const enum OutputFileType {
+        JavaScript = 0,
+        SourceMap = 1,
+        Declaration = 2,
+    }
+    interface OutputFile {
+        name: string;
+        writeByteOrderMark: boolean;
+        text: string;
+    }
+    const enum EndOfLineState {
+        None = 0,
+        InMultiLineCommentTrivia = 1,
+        InSingleQuoteStringLiteral = 2,
+        InDoubleQuoteStringLiteral = 3,
+        InTemplateHeadOrNoSubstitutionTemplate = 4,
+        InTemplateMiddleOrTail = 5,
+        InTemplateSubstitutionPosition = 6,
+    }
+    enum TokenClass {
+        Punctuation = 0,
+        Keyword = 1,
+        Operator = 2,
+        Comment = 3,
+        Whitespace = 4,
+        Identifier = 5,
+        NumberLiteral = 6,
+        StringLiteral = 7,
+        RegExpLiteral = 8,
+    }
+    interface ClassificationResult {
+        finalLexState: EndOfLineState;
+        entries: ClassificationInfo[];
+    }
+    interface ClassificationInfo {
+        length: number;
+        classification: TokenClass;
+    }
+    interface Classifier {
+        /**
+         * Gives lexical classifications of tokens on a line without any syntactic context.
+         * For instance, a token consisting of the text 'string' can be either an identifier
+         * named 'string' or the keyword 'string', however, because this classifier is not aware,
+         * it relies on certain heuristics to give acceptable results. For classifications where
+         * speed trumps accuracy, this function is preferable; however, for true accuracy, the
+         * syntactic classifier is ideal. In fact, in certain editing scenarios, combining the
+         * lexical, syntactic, and semantic classifiers may issue the best user experience.
+         *
+         * @param text                      The text of a line to classify.
+         * @param lexState                  The state of the lexical classifier at the end of the previous line.
+         * @param syntacticClassifierAbsent Whether the client is *not* using a syntactic classifier.
+         *                                  If there is no syntactic classifier (syntacticClassifierAbsent=true),
+         *                                  certain heuristics may be used in its place; however, if there is a
+         *                                  syntactic classifier (syntacticClassifierAbsent=false), certain
+         *                                  classifications which may be incorrectly categorized will be given
+         *                                  back as Identifiers in order to allow the syntactic classifier to
+         *                                  subsume the classification.
+         * @deprecated Use getLexicalClassifications instead.
+         */
+        getClassificationsForLine(text: string, lexState: EndOfLineState, syntacticClassifierAbsent: boolean): ClassificationResult;
+        getEncodedLexicalClassifications(text: string, endOfLineState: EndOfLineState, syntacticClassifierAbsent: boolean): Classifications;
+    }
+    /**
+      * The document registry represents a store of SourceFile objects that can be shared between
+      * multiple LanguageService instances. A LanguageService instance holds on the SourceFile (AST)
+      * of files in the context.
+      * SourceFile objects account for most of the memory usage by the language service. Sharing
+      * the same DocumentRegistry instance between different instances of LanguageService allow
+      * for more efficient memory utilization since all projects will share at least the library
+      * file (lib.d.ts).
+      *
+      * A more advanced use of the document registry is to serialize sourceFile objects to disk
+      * and re-hydrate them when needed.
+      *
+      * To create a default DocumentRegistry, use createDocumentRegistry to create one, and pass it
+      * to all subsequent createLanguageService calls.
+      */
+    interface DocumentRegistry {
+        /**
+          * Request a stored SourceFile with a given fileName and compilationSettings.
+          * The first call to acquire will call createLanguageServiceSourceFile to generate
+          * the SourceFile if was not found in the registry.
+          *
+          * @param fileName The name of the file requested
+          * @param compilationSettings Some compilation settings like target affects the
+          * shape of a the resulting SourceFile. This allows the DocumentRegistry to store
+          * multiple copies of the same file for different compilation settings.
+          * @parm scriptSnapshot Text of the file. Only used if the file was not found
+          * in the registry and a new one was created.
+          * @parm version Current version of the file. Only used if the file was not found
+          * in the registry and a new one was created.
+          */
+        acquireDocument(fileName: string, compilationSettings: CompilerOptions, scriptSnapshot: IScriptSnapshot, version: string): SourceFile;
+        /**
+          * Request an updated version of an already existing SourceFile with a given fileName
+          * and compilationSettings. The update will in-turn call updateLanguageServiceSourceFile
+          * to get an updated SourceFile.
+          *
+          * @param fileName The name of the file requested
+          * @param compilationSettings Some compilation settings like target affects the
+          * shape of a the resulting SourceFile. This allows the DocumentRegistry to store
+          * multiple copies of the same file for different compilation settings.
+          * @param scriptSnapshot Text of the file.
+          * @param version Current version of the file.
+          */
+        updateDocument(fileName: string, compilationSettings: CompilerOptions, scriptSnapshot: IScriptSnapshot, version: string): SourceFile;
+        /**
+          * Informs the DocumentRegistry that a file is not needed any longer.
+          *
+          * Note: It is not allowed to call release on a SourceFile that was not acquired from
+          * this registry originally.
+          *
+          * @param fileName The name of the file to be released
+          * @param compilationSettings The compilation settings used to acquire the file
+          */
+        releaseDocument(fileName: string, compilationSettings: CompilerOptions): void;
+        reportStats(): string;
+    }
+    module ScriptElementKind {
+        const unknown: string;
+        const warning: string;
+        const keyword: string;
+        const scriptElement: string;
+        const moduleElement: string;
+        const classElement: string;
+        const localClassElement: string;
+        const interfaceElement: string;
+        const typeElement: string;
+        const enumElement: string;
+        const variableElement: string;
+        const localVariableElement: string;
+        const functionElement: string;
+        const localFunctionElement: string;
+        const memberFunctionElement: string;
+        const memberGetAccessorElement: string;
+        const memberSetAccessorElement: string;
+        const memberVariableElement: string;
+        const constructorImplementationElement: string;
+        const callSignatureElement: string;
+        const indexSignatureElement: string;
+        const constructSignatureElement: string;
+        const parameterElement: string;
+        const typeParameterElement: string;
+        const primitiveType: string;
+        const label: string;
+        const alias: string;
+        const constElement: string;
+        const letElement: string;
+    }
+    module ScriptElementKindModifier {
+        const none: string;
+        const publicMemberModifier: string;
+        const privateMemberModifier: string;
+        const protectedMemberModifier: string;
+        const exportedModifier: string;
+        const ambientModifier: string;
+        const staticModifier: string;
+        const abstractModifier: string;
+    }
+    class ClassificationTypeNames {
+        static comment: string;
+        static identifier: string;
+        static keyword: string;
+        static numericLiteral: string;
+        static operator: string;
+        static stringLiteral: string;
+        static whiteSpace: string;
+        static text: string;
+        static punctuation: string;
+        static className: string;
+        static enumName: string;
+        static interfaceName: string;
+        static moduleName: string;
+        static typeParameterName: string;
+        static typeAliasName: string;
+        static parameterName: string;
+        static docCommentTagName: string;
+    }
+    const enum ClassificationType {
+        comment = 1,
+        identifier = 2,
+        keyword = 3,
+        numericLiteral = 4,
+        operator = 5,
+        stringLiteral = 6,
+        regularExpressionLiteral = 7,
+        whiteSpace = 8,
+        text = 9,
+        punctuation = 10,
+        className = 11,
+        enumName = 12,
+        interfaceName = 13,
+        moduleName = 14,
+        typeParameterName = 15,
+        typeAliasName = 16,
+        parameterName = 17,
+        docCommentTagName = 18,
+    }
+    interface DisplayPartsSymbolWriter extends SymbolWriter {
+        displayParts(): SymbolDisplayPart[];
+    }
+    function displayPartsToString(displayParts: SymbolDisplayPart[]): string;
+    function getDefaultCompilerOptions(): CompilerOptions;
+    interface TranspileOptions {
+        compilerOptions?: CompilerOptions;
+        fileName?: string;
+        reportDiagnostics?: boolean;
+        moduleName?: string;
+        renamedDependencies?: Map<string>;
+    }
+    interface TranspileOutput {
+        outputText: string;
+        diagnostics?: Diagnostic[];
+        sourceMapText?: string;
+    }
+    function transpileModule(input: string, transpileOptions: TranspileOptions): TranspileOutput;
+    function transpile(input: string, compilerOptions?: CompilerOptions, fileName?: string, diagnostics?: Diagnostic[], moduleName?: string): string;
+    function createLanguageServiceSourceFile(fileName: string, scriptSnapshot: IScriptSnapshot, scriptTarget: ScriptTarget, version: string, setNodeParents: boolean): SourceFile;
+    let disableIncrementalParsing: boolean;
+    function updateLanguageServiceSourceFile(sourceFile: SourceFile, scriptSnapshot: IScriptSnapshot, version: string, textChangeRange: TextChangeRange, aggressiveChecks?: boolean): SourceFile;
+    function createGetCanonicalFileName(useCaseSensitivefileNames: boolean): (fileName: string) => string;
+    function createDocumentRegistry(useCaseSensitiveFileNames?: boolean): DocumentRegistry;
+    function preProcessFile(sourceText: string, readImportFiles?: boolean, detectJavaScriptImports?: boolean): PreProcessedFileInfo;
+    function createLanguageService(host: LanguageServiceHost, documentRegistry?: DocumentRegistry): LanguageService;
+    function createClassifier(): Classifier;
+    /**
+      * Get the path of the default library files (lib.d.ts) as distributed with the typescript
+      * node package.
+      * The functionality is not supported if the ts module is consumed outside of a node module.
+      */
+    function getDefaultLibFilePath(options: CompilerOptions): string;
+}
+
 export = ts;